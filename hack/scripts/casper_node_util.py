--- conflicted
+++ resolved
@@ -4,7 +4,6 @@
 import pathlib
 import pickle
 import time
-from collections import defaultdict
 
 from era_validators import parse_era_validators
 
@@ -27,13 +26,8 @@
 # hash-2141636bcf5e15ecced219e53c813b96f99ec8a3bbe31066872b61be49355ce2
 AUCTION_HASH = 'hash-71feb0a0853a728317764587db6178887ff751230ac1c524f59f09c9ea53fd7a'
 
-<<<<<<< HEAD
 NODE_ADDRESS = 'http://13.56.210.126:7777'
 CHAIN_NAME = 'release-test-6'
-=======
-NODE_ADDRESS = 'http://54.183.27.75:7777'
-CHAIN_NAME = 'release-test-16'
->>>>>>> 3464eca7
 
 GET_GLOBAL_STATE_COMMAND = ["casper-client", "get-global-state-hash", "--node-address", NODE_ADDRESS]
 
@@ -245,7 +239,6 @@
         print(f"{header['era_id']} - {header['height']} - {header['proposer']} - {header['deploy_hashes']}")
 
 
-<<<<<<< HEAD
 def get_proposer_per_era():
     eras = []
     cur_era = -1
@@ -258,11 +251,6 @@
             eras.append(defaultdict(int))
         eras[era][proposer] += 1
     return eras
-
-# save_block_info()
-#get_deploy_hashs_per_block()
-=======
-
 
 # save_block_info()
 #get_deploy_hashs_per_block()
@@ -280,7 +268,6 @@
 
 for deploy in get_all_deploys():
     print(deploy)
->>>>>>> 3464eca7
 
 era_proposers = get_proposer_per_era()
 print(era_proposers)
