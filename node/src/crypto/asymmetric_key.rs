--- conflicted
+++ resolved
@@ -13,13 +13,9 @@
 use serde::{Deserialize, Serialize};
 use signature::Signature as Sig;
 
-<<<<<<< HEAD
-use super::Result;
-use crate::crypto::{hash::hash, Error as CryptoError};
+use super::{Error, Result};
+use crate::crypto::hash::hash;
 use types::account::AccountHash;
-=======
-use super::{Error, Result};
->>>>>>> 815b9252
 
 const ED25519_TAG: u8 = 0;
 const ED25519: &str = "Ed25519";
