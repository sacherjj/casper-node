//! Reactor used to join the network.

mod memory_metrics;

use std::{
    collections::BTreeMap,
    env,
    fmt::{self, Display, Formatter},
    sync::Arc,
};

use datasize::DataSize;
use derive_more::From;
use memory_metrics::MemoryMetrics;
use prometheus::Registry;
use serde::Serialize;
use tracing::{debug, error, info, warn};

use casper_types::{PublicKey, U512};

#[cfg(not(feature = "fast-sync"))]
use crate::components::linear_chain_sync::{self, LinearChainSync};
#[cfg(feature = "fast-sync")]
use crate::components::{
    linear_chain_fast_sync as linear_chain_sync,
    linear_chain_fast_sync::LinearChainFastSync as LinearChainSync,
};
#[cfg(test)]
use crate::testing::network::NetworkedReactor;
use crate::{
    components::{
        block_executor::{self, BlockExecutor},
        block_validator::{self, BlockValidator},
        chainspec_loader::{self, ChainspecLoader},
        consensus::{self, EraId, EraSupervisor, HighwayProtocol},
        contract_runtime::{self, ContractRuntime},
        deploy_acceptor::{self, DeployAcceptor},
        event_stream_server,
        event_stream_server::EventStreamServer,
        fetcher::{self, Fetcher},
        gossiper::{self, Gossiper},
        linear_chain,
        metrics::Metrics,
        network::{self, Network, NetworkIdentity, ENABLE_LIBP2P_NET_ENV_VAR},
        rest_server::{self, RestServer},
        small_network::{self, GossipedAddress, SmallNetwork, SmallNetworkIdentity},
        storage::{self, Storage},
        Component,
    },
    effect::{
        announcements::{
            BlockExecutorAnnouncement, ChainspecLoaderAnnouncement, ConsensusAnnouncement,
            DeployAcceptorAnnouncement, GossiperAnnouncement, LinearChainAnnouncement,
            NetworkAnnouncement,
        },
        requests::{
            BlockExecutorRequest, BlockProposerRequest, BlockValidationRequest,
            ChainspecLoaderRequest, ConsensusRequest, ContractRuntimeRequest, FetcherRequest,
            LinearChainRequest, MetricsRequest, NetworkInfoRequest, NetworkRequest, RestRequest,
            StateStoreRequest, StorageRequest,
        },
        EffectBuilder, Effects,
    },
    protocol::Message,
    reactor::{
        self,
        event_queue_metrics::EventQueueMetrics,
        initializer,
        validator::{self, Error, ValidatorInitConfig},
        EventQueueHandle, Finalize, ReactorExit,
    },
    types::{Block, BlockByHeight, Deploy, ExitCode, NodeId, ProtoBlock, Tag, Timestamp},
    utils::{Source, WithDir},
    NodeRng,
};

/// Top-level event for the reactor.
#[allow(clippy::large_enum_variant)]
#[derive(Debug, From, Serialize)]
#[must_use]
pub enum Event {
    /// Network event.
    #[from]
    Network(network::Event<Message>),

    /// Small Network event.
    #[from]
    SmallNetwork(small_network::Event<Message>),

    /// Storage event.
    #[from]
    Storage(#[serde(skip_serializing)] storage::Event),

    #[from]
    /// REST server event.
    RestServer(#[serde(skip_serializing)] rest_server::Event),

    #[from]
    /// Event stream server event.
    EventStreamServer(#[serde(skip_serializing)] event_stream_server::Event),

    /// Metrics request.
    #[from]
    MetricsRequest(#[serde(skip_serializing)] MetricsRequest),

    #[from]
    /// Chainspec Loader event.
    ChainspecLoader(#[serde(skip_serializing)] chainspec_loader::Event),

    /// Chainspec info request
    #[from]
    ChainspecLoaderRequest(#[serde(skip_serializing)] ChainspecLoaderRequest),

    /// Network info request.
    #[from]
    NetworkInfoRequest(#[serde(skip_serializing)] NetworkInfoRequest<NodeId>),

    /// Linear chain fetcher event.
    #[from]
    BlockFetcher(#[serde(skip_serializing)] fetcher::Event<Block>),

    /// Linear chain (by height) fetcher event.
    #[from]
    BlockByHeightFetcher(#[serde(skip_serializing)] fetcher::Event<BlockByHeight>),

    /// Deploy fetcher event.
    #[from]
    DeployFetcher(#[serde(skip_serializing)] fetcher::Event<Deploy>),

    /// Deploy acceptor event.
    #[from]
    DeployAcceptor(#[serde(skip_serializing)] deploy_acceptor::Event),

    /// Block validator event.
    #[from]
    BlockValidator(#[serde(skip_serializing)] block_validator::Event<Block, NodeId>),

    /// Linear chain event.
    #[from]
    LinearChainSync(#[serde(skip_serializing)] linear_chain_sync::Event<NodeId>),

    /// Block executor event.
    #[from]
    BlockExecutor(#[serde(skip_serializing)] block_executor::Event),

    /// Contract Runtime event.
    #[from]
    ContractRuntime(#[serde(skip_serializing)] contract_runtime::Event),

    /// Linear chain event.
    #[from]
    LinearChain(#[serde(skip_serializing)] linear_chain::Event<NodeId>),

    /// Consensus component event.
    #[from]
    Consensus(#[serde(skip_serializing)] consensus::Event<NodeId>),

    /// Address gossiper event.
    #[from]
    AddressGossiper(gossiper::Event<GossipedAddress>),

    /// Requests.
    /// Linear chain block by hash fetcher request.
    #[from]
    BlockFetcherRequest(#[serde(skip_serializing)] FetcherRequest<NodeId, Block>),

    /// Linear chain block by height fetcher request.
    #[from]
    BlockByHeightFetcherRequest(#[serde(skip_serializing)] FetcherRequest<NodeId, BlockByHeight>),

    /// Deploy fetcher request.
    #[from]
    DeployFetcherRequest(#[serde(skip_serializing)] FetcherRequest<NodeId, Deploy>),

    /// Block validation request.
    #[from]
    BlockValidatorRequest(#[serde(skip_serializing)] BlockValidationRequest<Block, NodeId>),

    /// Block executor request.
    #[from]
    BlockExecutorRequest(#[serde(skip_serializing)] BlockExecutorRequest),

    /// Block proposer request.
    #[from]
    BlockProposerRequest(#[serde(skip_serializing)] BlockProposerRequest),

    /// Proto block validator request.
    #[from]
    ProtoBlockValidatorRequest(
        #[serde(skip_serializing)] BlockValidationRequest<ProtoBlock, NodeId>,
    ),

    /// Request for state storage.
    #[from]
    StateStoreRequest(#[serde(skip_serializing)] StateStoreRequest),

    // Announcements
    /// Network announcement.
    #[from]
    NetworkAnnouncement(#[serde(skip_serializing)] NetworkAnnouncement<NodeId, Message>),

    /// Block executor announcement.
    #[from]
    BlockExecutorAnnouncement(#[serde(skip_serializing)] BlockExecutorAnnouncement),

    /// Consensus announcement.
    #[from]
    ConsensusAnnouncement(#[serde(skip_serializing)] ConsensusAnnouncement<NodeId>),

    /// Address Gossiper announcement.
    #[from]
    AddressGossiperAnnouncement(#[serde(skip_serializing)] GossiperAnnouncement<GossipedAddress>),

    /// DeployAcceptor announcement.
    #[from]
    DeployAcceptorAnnouncement(#[serde(skip_serializing)] DeployAcceptorAnnouncement<NodeId>),

    /// Linear chain announcement.
    #[from]
    LinearChainAnnouncement(#[serde(skip_serializing)] LinearChainAnnouncement),

    /// Chainspec loader announcement.
    #[from]
    ChainspecLoaderAnnouncement(#[serde(skip_serializing)] ChainspecLoaderAnnouncement),
}

impl From<LinearChainRequest<NodeId>> for Event {
    fn from(req: LinearChainRequest<NodeId>) -> Self {
        Event::LinearChain(linear_chain::Event::Request(req))
    }
}

impl From<StorageRequest> for Event {
    fn from(request: StorageRequest) -> Self {
        Event::Storage(request.into())
    }
}

impl From<NetworkRequest<NodeId, Message>> for Event {
    fn from(request: NetworkRequest<NodeId, Message>) -> Self {
        if env::var(ENABLE_LIBP2P_NET_ENV_VAR).is_ok() {
            Event::Network(network::Event::from(request))
        } else {
            Event::SmallNetwork(small_network::Event::from(request))
        }
    }
}

impl From<NetworkRequest<NodeId, gossiper::Message<GossipedAddress>>> for Event {
    fn from(request: NetworkRequest<NodeId, gossiper::Message<GossipedAddress>>) -> Self {
        Event::SmallNetwork(small_network::Event::from(
            request.map_payload(Message::from),
        ))
    }
}

impl From<ContractRuntimeRequest> for Event {
    fn from(request: ContractRuntimeRequest) -> Event {
        Event::ContractRuntime(contract_runtime::Event::Request(request))
    }
}

impl From<ConsensusRequest> for Event {
    fn from(request: ConsensusRequest) -> Self {
        Event::Consensus(consensus::Event::ConsensusRequest(request))
    }
}

impl From<RestRequest<NodeId>> for Event {
    fn from(request: RestRequest<NodeId>) -> Self {
        Event::RestServer(rest_server::Event::RestRequest(request))
    }
}

impl Display for Event {
    fn fmt(&self, f: &mut Formatter<'_>) -> fmt::Result {
        match self {
            Event::Network(event) => write!(f, "network: {}", event),
            Event::SmallNetwork(event) => write!(f, "small network: {}", event),
            Event::NetworkAnnouncement(event) => write!(f, "network announcement: {}", event),
            Event::Storage(request) => write!(f, "storage: {}", request),
            Event::RestServer(event) => write!(f, "rest server: {}", event),
            Event::EventStreamServer(event) => write!(f, "event stream server: {}", event),
            Event::MetricsRequest(req) => write!(f, "metrics request: {}", req),
            Event::ChainspecLoader(event) => write!(f, "chainspec loader: {}", event),
            Event::ChainspecLoaderRequest(req) => write!(f, "chainspec loader request: {}", req),
            Event::NetworkInfoRequest(req) => write!(f, "network info request: {}", req),
            Event::BlockFetcherRequest(request) => write!(f, "block fetcher request: {}", request),
            Event::BlockValidatorRequest(request) => {
                write!(f, "block validator request: {}", request)
            }
            Event::DeployFetcherRequest(request) => {
                write!(f, "deploy fetcher request: {}", request)
            }
            Event::LinearChainSync(event) => write!(f, "linear chain: {}", event),
            Event::BlockFetcher(event) => write!(f, "block fetcher: {}", event),
            Event::BlockByHeightFetcherRequest(request) => {
                write!(f, "block by height fetcher request: {}", request)
            }
            Event::BlockValidator(event) => write!(f, "block validator event: {}", event),
            Event::DeployFetcher(event) => write!(f, "deploy fetcher event: {}", event),
            Event::BlockExecutor(event) => write!(f, "block executor event: {}", event),
            Event::BlockExecutorRequest(request) => {
                write!(f, "block executor request: {}", request)
            }
            Event::BlockProposerRequest(req) => write!(f, "block proposer request: {}", req),
            Event::ContractRuntime(event) => write!(f, "contract runtime event: {}", event),
            Event::LinearChain(event) => write!(f, "linear chain event: {}", event),
            Event::BlockExecutorAnnouncement(announcement) => {
                write!(f, "block executor announcement: {}", announcement)
            }
            Event::Consensus(event) => write!(f, "consensus event: {}", event),
            Event::ConsensusAnnouncement(ann) => write!(f, "consensus announcement: {}", ann),
            Event::ProtoBlockValidatorRequest(req) => write!(f, "block validator request: {}", req),
            Event::AddressGossiper(event) => write!(f, "address gossiper: {}", event),
            Event::AddressGossiperAnnouncement(ann) => {
                write!(f, "address gossiper announcement: {}", ann)
            }
            Event::BlockByHeightFetcher(event) => {
                write!(f, "block by height fetcher event: {}", event)
            }
            Event::DeployAcceptorAnnouncement(ann) => {
                write!(f, "deploy acceptor announcement: {}", ann)
            }
            Event::DeployAcceptor(event) => write!(f, "deploy acceptor: {}", event),
            Event::LinearChainAnnouncement(ann) => write!(f, "linear chain announcement: {}", ann),
            Event::ChainspecLoaderAnnouncement(ann) => {
                write!(f, "chainspec loader announcement: {}", ann)
            }
            Event::StateStoreRequest(req) => write!(f, "state store request: {}", req),
        }
    }
}

/// Joining node reactor.
#[derive(DataSize)]
pub struct Reactor {
    pub(super) metrics: Metrics,
    pub(super) network: Network<Event, Message>,
    pub(super) small_network: SmallNetwork<Event, Message>,
    pub(super) address_gossiper: Gossiper<GossipedAddress, Event>,
    pub(super) config: validator::Config,
    pub(super) chainspec_loader: ChainspecLoader,
    pub(super) storage: Storage,
    pub(super) contract_runtime: ContractRuntime,
    pub(super) linear_chain_fetcher: Fetcher<Block>,
    pub(super) linear_chain_sync: LinearChainSync<NodeId>,
    pub(super) block_validator: BlockValidator<Block, NodeId>,
    pub(super) deploy_fetcher: Fetcher<Deploy>,
    pub(super) block_executor: BlockExecutor,
    pub(super) linear_chain: linear_chain::LinearChain<NodeId>,
    pub(super) consensus: EraSupervisor<NodeId>,
    // Handles request for linear chain block by height.
    pub(super) block_by_height_fetcher: Fetcher<BlockByHeight>,
    #[data_size(skip)]
    pub(super) deploy_acceptor: DeployAcceptor,
    #[data_size(skip)]
    event_queue_metrics: EventQueueMetrics,
    #[data_size(skip)]
    pub(super) rest_server: RestServer,
    #[data_size(skip)]
    pub(super) event_stream_server: EventStreamServer,
    // Attach memory metrics for the joiner.
    #[data_size(skip)] // Never allocates data on the heap.
    pub(super) memory_metrics: MemoryMetrics,
}

impl reactor::Reactor for Reactor {
    type Event = Event;

    // The "configuration" is in fact the whole state of the initializer reactor, which we
    // deconstruct and reuse.
    type Config = WithDir<initializer::Reactor>;
    type Error = Error;

    fn new(
        initializer: Self::Config,
        registry: &Registry,
        event_queue: EventQueueHandle<Self::Event>,
        _rng: &mut NodeRng,
    ) -> Result<(Self, Effects<Self::Event>), Self::Error> {
        let (root, initializer) = initializer.into_parts();

        let initializer::Reactor {
            config,
            chainspec_loader,
            storage,
            contract_runtime,
            small_network_identity,
            network_identity,
        } = initializer;

        // TODO: Remove wrapper around Reactor::Config instead.
        let (_, config) = config.into_parts();

        let memory_metrics = MemoryMetrics::new(registry.clone())?;

        let event_queue_metrics = EventQueueMetrics::new(registry.clone(), event_queue)?;

        let metrics = Metrics::new(registry.clone());

        let network_config = network::Config::from(&config.network);
        let (network, network_effects) = Network::new(
            event_queue,
            network_config,
            network_identity,
            chainspec_loader.chainspec(),
            false,
        )?;
        let network_name = chainspec_loader.chainspec().network_config.name.clone();
        let (small_network, small_network_effects) = SmallNetwork::new(
            event_queue,
            config.network.clone(),
            registry,
            small_network_identity,
            network_name,
            false,
        )?;

        let linear_chain_fetcher = Fetcher::new("linear_chain", config.fetcher, &registry)?;

        let mut effects = reactor::wrap_effects(Event::Network, network_effects);
        effects.extend(reactor::wrap_effects(
            Event::SmallNetwork,
            small_network_effects,
        ));

        let address_gossiper =
            Gossiper::new_for_complete_items("address_gossiper", config.gossip, registry)?;

        let effect_builder = EffectBuilder::new(event_queue);

        let init_hash = config
            .node
            .trusted_hash
            .or_else(|| chainspec_loader.highest_block_hash());

        match init_hash {
            None => {
                let chainspec = chainspec_loader.chainspec();
                let era_duration = chainspec.core_config.era_duration;
                if Timestamp::now() > chainspec.network_config.timestamp + era_duration {
                    error!(
                        "Node started with no trusted hash after the expected end of \
                         the genesis era! Please specify a trusted hash and restart. \
                         Time: {}, End of genesis era: {}",
                        Timestamp::now(),
                        chainspec.network_config.timestamp + era_duration
                    );
                    panic!("should have trusted hash after genesis era")
                }
                info!("No synchronization of the linear chain will be done.")
            }
            Some(hash) => info!("Synchronizing linear chain from: {:?}", hash),
        }

        let protocol_version = &chainspec_loader.chainspec().protocol_config.version;
        let rest_server = RestServer::new(
            config.rest_server.clone(),
            effect_builder,
            protocol_version.clone(),
        )?;

        let event_stream_server =
            EventStreamServer::new(config.event_stream_server.clone(), protocol_version.clone())?;

        let block_validator = BlockValidator::new(Arc::clone(&chainspec_loader.chainspec()));

        let deploy_fetcher = Fetcher::new("deploy", config.fetcher, &registry)?;

        let block_by_height_fetcher = Fetcher::new("block_by_height", config.fetcher, &registry)?;

        let deploy_acceptor =
            DeployAcceptor::new(config.deploy_acceptor, &*chainspec_loader.chainspec());

        let genesis_state_root_hash = chainspec_loader.genesis_state_root_hash();
        let block_executor = BlockExecutor::new(
            genesis_state_root_hash,
            protocol_version.clone(),
            registry.clone(),
        );

        let linear_chain = linear_chain::LinearChain::new(&registry)?;

        let validator_weights: BTreeMap<PublicKey, U512> = chainspec_loader
            .chainspec()
            .network_config
            .chainspec_validator_stakes()
            .into_iter()
            .map(|(pk, motes)| (pk, motes.value()))
            .collect();

        let maybe_next_activation_point = chainspec_loader
            .next_upgrade()
            .map(|next_upgrade| next_upgrade.activation_point());
        let linear_chain_sync = LinearChainSync::new::<Error>(
            registry,
            chainspec_loader.chainspec(),
            &storage,
            init_hash,
            validator_weights.clone(),
            maybe_next_activation_point,
        )?;

        // Used to decide whether era should be activated.
        let timestamp = Timestamp::now();

        let (consensus, init_consensus_effects) = EraSupervisor::new(
            timestamp,
            EraId(0),
            WithDir::new(root, config.consensus.clone()),
            effect_builder,
            validator_weights,
            chainspec_loader.chainspec().as_ref().into(),
            chainspec_loader.starting_state_root_hash(),
            maybe_next_activation_point,
            registry,
            Box::new(HighwayProtocol::new_boxed),
        )?;
        effects.extend(reactor::wrap_effects(
            Event::Consensus,
            init_consensus_effects,
        ));

        Ok((
            Self {
                metrics,
                network,
                small_network,
                address_gossiper,
                config,
                chainspec_loader,
                storage,
                contract_runtime,
                linear_chain_sync,
                linear_chain_fetcher,
                block_validator,
                deploy_fetcher,
                block_executor,
                linear_chain,
                consensus,
                block_by_height_fetcher,
                deploy_acceptor,
                event_queue_metrics,
                rest_server,
                event_stream_server,
                memory_metrics,
            },
            effects,
        ))
    }

    fn dispatch_event(
        &mut self,
        effect_builder: EffectBuilder<Self::Event>,
        rng: &mut NodeRng,
        event: Self::Event,
    ) -> Effects<Self::Event> {
        match event {
            Event::Network(event) => reactor::wrap_effects(
                Event::Network,
                self.network.handle_event(effect_builder, rng, event),
            ),
            Event::SmallNetwork(event) => reactor::wrap_effects(
                Event::SmallNetwork,
                self.small_network.handle_event(effect_builder, rng, event),
            ),
            Event::NetworkAnnouncement(NetworkAnnouncement::NewPeer(id)) => reactor::wrap_effects(
                Event::LinearChainSync,
                self.linear_chain_sync.handle_event(
                    effect_builder,
                    rng,
                    linear_chain_sync::Event::NewPeerConnected(id),
                ),
            ),
            Event::NetworkAnnouncement(NetworkAnnouncement::GossipOurAddress(gossiped_address)) => {
                let event = gossiper::Event::ItemReceived {
                    item_id: gossiped_address,
                    source: Source::<NodeId>::Client,
                };
                self.dispatch_event(effect_builder, rng, Event::AddressGossiper(event))
            }
            Event::NetworkAnnouncement(NetworkAnnouncement::MessageReceived {
                sender,
                payload,
            }) => match payload {
                Message::GetResponse {
                    tag: Tag::Block,
                    serialized_item,
                } => {
                    let block = match bincode::deserialize(&serialized_item) {
                        Ok(block) => Box::new(block),
                        Err(err) => {
                            error!("failed to decode block from {}: {}", sender, err);
                            return Effects::new();
                        }
                    };
                    let event = fetcher::Event::GotRemotely {
                        item: block,
                        source: Source::Peer(sender),
                    };
                    self.dispatch_event(effect_builder, rng, Event::BlockFetcher(event))
                }
                Message::GetResponse {
                    tag: Tag::BlockByHeight,
                    serialized_item,
                } => {
                    let block_at_height: BlockByHeight =
                        match bincode::deserialize(&serialized_item) {
                            Ok(maybe_block) => maybe_block,
                            Err(err) => {
                                error!("failed to decode block from {}: {}", sender, err);
                                return Effects::new();
                            }
                        };

                    let event = match block_at_height {
                        BlockByHeight::Absent(block_height) => fetcher::Event::AbsentRemotely {
                            id: block_height,
                            peer: sender,
                        },
                        BlockByHeight::Block(block) => fetcher::Event::GotRemotely {
                            item: Box::new(BlockByHeight::Block(block)),
                            source: Source::Peer(sender),
                        },
                    };
                    self.dispatch_event(effect_builder, rng, Event::BlockByHeightFetcher(event))
                }
                Message::GetResponse {
                    tag: Tag::Deploy,
                    serialized_item,
                } => {
                    let deploy = match bincode::deserialize(&serialized_item) {
                        Ok(deploy) => Box::new(deploy),
                        Err(err) => {
                            error!("failed to decode deploy from {}: {}", sender, err);
                            return Effects::new();
                        }
                    };
                    let event = Event::DeployAcceptor(deploy_acceptor::Event::Accept {
                        deploy,
                        source: Source::Peer(sender),
                        responder: None,
                    });
                    self.dispatch_event(effect_builder, rng, event)
                }
                Message::AddressGossiper(message) => {
                    let event = Event::AddressGossiper(gossiper::Event::MessageReceived {
                        sender,
                        message,
                    });
                    self.dispatch_event(effect_builder, rng, event)
                }
                Message::FinalitySignature(_) => {
                    debug!("finality signatures not handled in joiner reactor");
                    Effects::new()
                }
                other => {
                    debug!(?other, "network announcement ignored.");
                    Effects::new()
                }
            },
            Event::DeployAcceptorAnnouncement(DeployAcceptorAnnouncement::AcceptedNewDeploy {
                deploy,
                source,
            }) => {
                let event = fetcher::Event::GotRemotely {
                    item: deploy,
                    source,
                };
                self.dispatch_event(effect_builder, rng, Event::DeployFetcher(event))
            }
            Event::DeployAcceptorAnnouncement(DeployAcceptorAnnouncement::InvalidDeploy {
                deploy,
                source,
            }) => {
                let deploy_hash = *deploy.id();
                let peer = source;
                warn!(?deploy_hash, ?peer, "Invalid deploy received from a peer.");
                Effects::new()
            }
            Event::Storage(event) => reactor::wrap_effects(
                Event::Storage,
                self.storage.handle_event(effect_builder, rng, event),
            ),
            Event::BlockFetcherRequest(request) => {
                self.dispatch_event(effect_builder, rng, Event::BlockFetcher(request.into()))
            }
            Event::BlockValidatorRequest(request) => {
                self.dispatch_event(effect_builder, rng, Event::BlockValidator(request.into()))
            }
            Event::DeployAcceptor(event) => reactor::wrap_effects(
                Event::DeployAcceptor,
                self.deploy_acceptor
                    .handle_event(effect_builder, rng, event),
            ),
            Event::LinearChainSync(event) => reactor::wrap_effects(
                Event::LinearChainSync,
                self.linear_chain_sync
                    .handle_event(effect_builder, rng, event),
            ),
            Event::BlockFetcher(event) => reactor::wrap_effects(
                Event::BlockFetcher,
                self.linear_chain_fetcher
                    .handle_event(effect_builder, rng, event),
            ),
            Event::BlockValidator(event) => reactor::wrap_effects(
                Event::BlockValidator,
                self.block_validator
                    .handle_event(effect_builder, rng, event),
            ),
            Event::DeployFetcher(event) => reactor::wrap_effects(
                Event::DeployFetcher,
                self.deploy_fetcher.handle_event(effect_builder, rng, event),
            ),
            Event::BlockByHeightFetcher(event) => reactor::wrap_effects(
                Event::BlockByHeightFetcher,
                self.block_by_height_fetcher
                    .handle_event(effect_builder, rng, event),
            ),
            Event::DeployFetcherRequest(request) => {
                self.dispatch_event(effect_builder, rng, Event::DeployFetcher(request.into()))
            }
            Event::BlockByHeightFetcherRequest(request) => self.dispatch_event(
                effect_builder,
                rng,
                Event::BlockByHeightFetcher(request.into()),
            ),
            Event::BlockExecutor(event) => reactor::wrap_effects(
                Event::BlockExecutor,
                self.block_executor.handle_event(effect_builder, rng, event),
            ),
            Event::BlockExecutorRequest(request) => {
                self.dispatch_event(effect_builder, rng, Event::BlockExecutor(request.into()))
            }
            Event::ContractRuntime(event) => reactor::wrap_effects(
                Event::ContractRuntime,
                self.contract_runtime
                    .handle_event(effect_builder, rng, event),
            ),
            Event::BlockExecutorAnnouncement(BlockExecutorAnnouncement::LinearChainBlock {
                block,
                execution_results,
            }) => {
                let mut effects = Effects::new();
                let block_hash = *block.hash();

                // send to linear chain
                let reactor_event = Event::LinearChain(linear_chain::Event::LinearChainBlock {
                    block: Box::new(block),
                    execution_results: execution_results
                        .iter()
                        .map(|(hash, (_header, results))| (*hash, results.clone()))
                        .collect(),
                });
                effects.extend(self.dispatch_event(effect_builder, rng, reactor_event));

                // send to event stream
                for (deploy_hash, (deploy_header, execution_result)) in execution_results {
                    let reactor_event =
                        Event::EventStreamServer(event_stream_server::Event::DeployProcessed {
                            deploy_hash,
                            deploy_header: Box::new(deploy_header),
                            block_hash,
                            execution_result: Box::new(execution_result),
                        });
                    effects.extend(self.dispatch_event(effect_builder, rng, reactor_event));
                }

                effects
            }
            Event::LinearChain(event) => reactor::wrap_effects(
                Event::LinearChain,
                self.linear_chain.handle_event(effect_builder, rng, event),
            ),
            Event::Consensus(event) => reactor::wrap_effects(
                Event::Consensus,
                self.consensus.handle_event(effect_builder, rng, event),
            ),
            Event::ConsensusAnnouncement(announcement) => match announcement {
                ConsensusAnnouncement::Handled(block) => {
                    let mut effects = Effects::new();
                    let reactor_event =
                        Event::LinearChainSync(linear_chain_sync::Event::BlockHandled(block));
                    effects.extend(self.dispatch_event(effect_builder, rng, reactor_event));
                    let reactor_event =
                        Event::ChainspecLoader(chainspec_loader::Event::CheckForNextUpgrade);
                    effects.extend(self.dispatch_event(effect_builder, rng, reactor_event));
                    effects
                }
                ConsensusAnnouncement::Finalized(_) => {
                    // A block was finalized.
                    Effects::new()
                }
                ConsensusAnnouncement::Fault {
                    era_id,
                    public_key,
                    timestamp,
                } => reactor::wrap_effects(
                    Event::EventStreamServer,
                    self.event_stream_server.handle_event(
                        effect_builder,
                        rng,
                        event_stream_server::Event::Fault {
                            era_id,
                            public_key: *public_key,
                            timestamp,
                        },
                    ),
                ),
                ConsensusAnnouncement::DisconnectFromPeer(_peer) => {
                    // TODO: handle the announcement and actually disconnect
                    warn!("disconnecting from a given peer not yet implemented.");
                    Effects::new()
                }
            },
            Event::BlockProposerRequest(request) => {
                // Consensus component should not be trying to create new blocks during joining
                // phase.
                error!("ignoring block proposer request {}", request);
                Effects::new()
            }
            Event::ProtoBlockValidatorRequest(request) => {
                // During joining phase, consensus component should not be requesting
                // validation of the proto block.
                error!("ignoring proto block validation request {}", request);
                Effects::new()
            }
            Event::AddressGossiper(event) => reactor::wrap_effects(
                Event::AddressGossiper,
                self.address_gossiper
                    .handle_event(effect_builder, rng, event),
            ),
            Event::AddressGossiperAnnouncement(ann) => {
                let GossiperAnnouncement::NewCompleteItem(gossiped_address) = ann;
                let reactor_event = Event::SmallNetwork(small_network::Event::PeerAddressReceived(
                    gossiped_address,
                ));
                self.dispatch_event(effect_builder, rng, reactor_event)
            }

            Event::LinearChainAnnouncement(LinearChainAnnouncement::BlockAdded {
                block_hash,
                block_header,
            }) => reactor::wrap_effects(
                Event::EventStreamServer,
                self.event_stream_server.handle_event(
                    effect_builder,
                    rng,
                    event_stream_server::Event::BlockAdded {
                        block_hash,
                        block_header,
                    },
                ),
            ),
            Event::LinearChainAnnouncement(LinearChainAnnouncement::NewFinalitySignature(fs)) => {
                let reactor_event =
                    Event::EventStreamServer(event_stream_server::Event::FinalitySignature(fs));
                self.dispatch_event(effect_builder, rng, reactor_event)
            }
            Event::RestServer(event) => reactor::wrap_effects(
                Event::RestServer,
                self.rest_server.handle_event(effect_builder, rng, event),
            ),
            Event::EventStreamServer(event) => reactor::wrap_effects(
                Event::EventStreamServer,
                self.event_stream_server
                    .handle_event(effect_builder, rng, event),
            ),
            Event::MetricsRequest(req) => reactor::wrap_effects(
                Event::MetricsRequest,
                self.metrics.handle_event(effect_builder, rng, req),
            ),
            Event::ChainspecLoader(event) => reactor::wrap_effects(
                Event::ChainspecLoader,
                self.chainspec_loader
                    .handle_event(effect_builder, rng, event),
            ),
            Event::ChainspecLoaderRequest(req) => {
                self.dispatch_event(effect_builder, rng, Event::ChainspecLoader(req.into()))
            }
            Event::StateStoreRequest(req) => {
                self.dispatch_event(effect_builder, rng, Event::Storage(req.into()))
            }
            Event::NetworkInfoRequest(req) => {
                let event = if env::var(ENABLE_LIBP2P_NET_ENV_VAR).is_ok() {
                    Event::Network(network::Event::from(req))
                } else {
                    Event::SmallNetwork(small_network::Event::from(req))
                };
                self.dispatch_event(effect_builder, rng, event)
            }
            Event::ChainspecLoaderAnnouncement(
                ChainspecLoaderAnnouncement::UpgradeActivationPointRead(next_upgrade),
            ) => {
                let reactor_event = Event::ChainspecLoader(
                    chainspec_loader::Event::GotNextUpgrade(next_upgrade.clone()),
                );
                let mut effects = self.dispatch_event(effect_builder, rng, reactor_event);

                let reactor_event =
                    Event::LinearChainSync(linear_chain_sync::Event::GotUpgradeActivationPoint(
                        next_upgrade.activation_point(),
                    ));
                effects.extend(self.dispatch_event(effect_builder, rng, reactor_event));
                effects
            }
        }
    }

<<<<<<< HEAD
    fn is_stopped(&mut self) -> bool {
        self.linear_chain_sync.is_synced() && self.consensus.is_initialized()
    }

    fn needs_upgrade(&mut self) -> bool {
        self.linear_chain_sync.stopped_for_upgrade()
=======
    fn maybe_exit(&self) -> Option<ReactorExit> {
        self.linear_chain_sync.is_synced().then(|| {
            if self.linear_chain_sync.stopped_for_upgrade() {
                ReactorExit::ProcessShouldExit(ExitCode::Success)
            } else {
                ReactorExit::ProcessShouldContinue
            }
        })
>>>>>>> 8e051944
    }

    fn update_metrics(&mut self, event_queue_handle: EventQueueHandle<Self::Event>) {
        self.memory_metrics.estimate(&self);
        self.event_queue_metrics
            .record_event_queue_counts(&event_queue_handle);
    }
}

impl Reactor {
    /// Deconstructs the reactor into config useful for creating a Validator reactor. Shuts down
    /// the network, closing all incoming and outgoing connections, and frees up the listening
    /// socket.
    pub async fn into_validator_config(self) -> Result<ValidatorInitConfig, Error> {
        // Clean the state of the linear_chain_sync before shutting it down.
        #[cfg(not(feature = "fast-sync"))]
        linear_chain_sync::clean_linear_chain_state(
            &self.storage,
            self.chainspec_loader.chainspec(),
        )?;
        let config = ValidatorInitConfig {
            chainspec_loader: self.chainspec_loader,
            config: self.config,
            contract_runtime: self.contract_runtime,
            storage: self.storage,
            consensus: self.consensus,
            latest_block: self.linear_chain.latest_block().clone(),
            event_stream_server: self.event_stream_server,
            small_network_identity: SmallNetworkIdentity::from(&self.small_network),
            network_identity: NetworkIdentity::from(&self.network),
        };
        self.network.finalize().await;
        self.small_network.finalize().await;
        self.rest_server.finalize().await;
        Ok(config)
    }
}

#[cfg(test)]
impl NetworkedReactor for Reactor {
    type NodeId = NodeId;
    fn node_id(&self) -> Self::NodeId {
        if env::var(ENABLE_LIBP2P_NET_ENV_VAR).is_err() {
            self.small_network.node_id()
        } else {
            self.network.node_id()
        }
    }
}

#[cfg(test)]
impl Reactor {
    /// Inspect consensus.
    pub(crate) fn consensus(&self) -> &EraSupervisor<NodeId> {
        &self.consensus
    }
    /// Inspect storage.
    pub(crate) fn storage(&self) -> &Storage {
        &self.storage
    }
}<|MERGE_RESOLUTION|>--- conflicted
+++ resolved
@@ -908,23 +908,14 @@
         }
     }
 
-<<<<<<< HEAD
-    fn is_stopped(&mut self) -> bool {
-        self.linear_chain_sync.is_synced() && self.consensus.is_initialized()
-    }
-
-    fn needs_upgrade(&mut self) -> bool {
-        self.linear_chain_sync.stopped_for_upgrade()
-=======
     fn maybe_exit(&self) -> Option<ReactorExit> {
-        self.linear_chain_sync.is_synced().then(|| {
+        (self.linear_chain_sync.is_synced() && self.consensus.is_initialized()).then(|| {
             if self.linear_chain_sync.stopped_for_upgrade() {
                 ReactorExit::ProcessShouldExit(ExitCode::Success)
             } else {
                 ReactorExit::ProcessShouldContinue
             }
         })
->>>>>>> 8e051944
     }
 
     fn update_metrics(&mut self, event_queue_handle: EventQueueHandle<Self::Event>) {
