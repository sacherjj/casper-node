//! Reactor for validator nodes.
//!
//! Validator nodes join the validator-only network upon startup.

mod config;
mod error;
mod memory_metrics;
#[cfg(test)]
mod tests;

use std::{
    cmp, env,
    fmt::{self, Debug, Display, Formatter},
    str::FromStr,
    sync::Arc,
};

use datasize::DataSize;
use derive_more::From;
use prometheus::Registry;
use serde::Serialize;
use tracing::{debug, error, warn};

#[cfg(test)]
use crate::testing::network::NetworkedReactor;
use crate::{
    components::{
        block_proposer::{self, BlockProposer},
        block_validator::{self, BlockValidator},
        chainspec_loader::{self, ChainspecLoader},
        consensus::{self, EraSupervisor},
        contract_runtime::{self, ContractRuntime},
        deploy_acceptor::{self, DeployAcceptor},
        event_stream_server::{self, EventStreamServer},
        fetcher::{self, Fetcher},
        gossiper::{self, Gossiper},
        linear_chain,
        metrics::Metrics,
        network::{self, Network, NetworkIdentity, ENABLE_LIBP2P_NET_ENV_VAR},
        rest_server::{self, RestServer},
        rpc_server::{self, RpcServer},
        small_network::{self, GossipedAddress, SmallNetwork, SmallNetworkIdentity},
        storage::{self, Storage},
        Component,
    },
    effect::{
        announcements::{
            ChainspecLoaderAnnouncement, ConsensusAnnouncement, ContractRuntimeAnnouncement,
            DeployAcceptorAnnouncement, GossiperAnnouncement, LinearChainAnnouncement,
            NetworkAnnouncement, RpcServerAnnouncement,
        },
        requests::{
            BlockProposerRequest, BlockValidationRequest, ChainspecLoaderRequest, ConsensusRequest,
            ContractRuntimeRequest, FetcherRequest, LinearChainRequest, MetricsRequest,
            NetworkInfoRequest, NetworkRequest, RestRequest, RpcRequest, StateStoreRequest,
            StorageRequest,
        },
        EffectBuilder, EffectExt, Effects,
    },
    protocol::Message,
    reactor::{self, event_queue_metrics::EventQueueMetrics, EventQueueHandle, ReactorExit},
    types::{Block, Deploy, ExitCode, NodeId, ProtoBlock, Tag, TimeDiff, Timestamp},
    utils::Source,
    NodeRng,
};
pub use config::Config;
pub use error::Error;
use linear_chain::LinearChain;
use memory_metrics::MemoryMetrics;

/// Top-level event for the reactor.
#[derive(Debug, From, Serialize)]
#[must_use]
pub enum Event {
    /// Network event.
    #[from]
    Network(network::Event<Message>),
    /// Small network event.
    #[from]
    SmallNetwork(small_network::Event<Message>),
    /// Block proposer event.
    #[from]
    BlockProposer(#[serde(skip_serializing)] block_proposer::Event),
    #[from]
    /// Storage event.
    Storage(#[serde(skip_serializing)] storage::Event),
    #[from]
    /// RPC server event.
    RpcServer(#[serde(skip_serializing)] rpc_server::Event),
    #[from]
    /// REST server event.
    RestServer(#[serde(skip_serializing)] rest_server::Event),
    #[from]
    /// Event stream server event.
    EventStreamServer(#[serde(skip_serializing)] event_stream_server::Event),
    #[from]
    /// Chainspec Loader event.
    ChainspecLoader(#[serde(skip_serializing)] chainspec_loader::Event),
    #[from]
    /// Consensus event.
    Consensus(#[serde(skip_serializing)] consensus::Event<NodeId>),
    /// Deploy acceptor event.
    #[from]
    DeployAcceptor(#[serde(skip_serializing)] deploy_acceptor::Event),
    /// Deploy fetcher event.
    #[from]
    DeployFetcher(#[serde(skip_serializing)] fetcher::Event<Deploy>),
    /// Deploy gossiper event.
    #[from]
    DeployGossiper(#[serde(skip_serializing)] gossiper::Event<Deploy>),
    /// Address gossiper event.
    #[from]
    AddressGossiper(gossiper::Event<GossipedAddress>),
    /// Contract runtime event.
    #[from]
    ContractRuntime(#[serde(skip_serializing)] contract_runtime::Event),
    /// Block validator event.
    #[from]
    ProtoBlockValidator(#[serde(skip_serializing)] block_validator::Event<ProtoBlock, NodeId>),
    /// Linear chain event.
    #[from]
    LinearChain(#[serde(skip_serializing)] linear_chain::Event<NodeId>),

    // Requests
    /// Network request.
    #[from]
    NetworkRequest(#[serde(skip_serializing)] NetworkRequest<NodeId, Message>),
    /// Network info request.
    #[from]
    NetworkInfoRequest(#[serde(skip_serializing)] NetworkInfoRequest<NodeId>),
    /// Deploy fetcher request.
    #[from]
    DeployFetcherRequest(#[serde(skip_serializing)] FetcherRequest<NodeId, Deploy>),
    /// Block proposer request.
    #[from]
    BlockProposerRequest(#[serde(skip_serializing)] BlockProposerRequest),
    /// Block validator request.
    #[from]
    ProtoBlockValidatorRequest(
        #[serde(skip_serializing)] BlockValidationRequest<ProtoBlock, NodeId>,
    ),
    /// Metrics request.
    #[from]
    MetricsRequest(#[serde(skip_serializing)] MetricsRequest),
    /// Chainspec info request
    #[from]
    ChainspecLoaderRequest(#[serde(skip_serializing)] ChainspecLoaderRequest),
    /// Storage request.
    #[from]
    StorageRequest(#[serde(skip_serializing)] StorageRequest),
    /// Request for state storage.
    #[from]
    StateStoreRequest(StateStoreRequest),

    // Announcements
    /// Network announcement.
    #[from]
    NetworkAnnouncement(#[serde(skip_serializing)] NetworkAnnouncement<NodeId, Message>),
    /// API server announcement.
    #[from]
    RpcServerAnnouncement(#[serde(skip_serializing)] RpcServerAnnouncement),
    /// DeployAcceptor announcement.
    #[from]
    DeployAcceptorAnnouncement(#[serde(skip_serializing)] DeployAcceptorAnnouncement<NodeId>),
    /// Consensus announcement.
    #[from]
    ConsensusAnnouncement(#[serde(skip_serializing)] ConsensusAnnouncement<NodeId>),
    /// ContractRuntime announcement.
    #[from]
    ContractRuntimeAnnouncement(#[serde(skip_serializing)] ContractRuntimeAnnouncement),
    /// Deploy Gossiper announcement.
    #[from]
    DeployGossiperAnnouncement(#[serde(skip_serializing)] GossiperAnnouncement<Deploy>),
    /// Address Gossiper announcement.
    #[from]
    AddressGossiperAnnouncement(#[serde(skip_serializing)] GossiperAnnouncement<GossipedAddress>),
    /// Linear chain announcement.
    #[from]
    LinearChainAnnouncement(#[serde(skip_serializing)] LinearChainAnnouncement),
    /// Chainspec loader announcement.
    #[from]
    ChainspecLoaderAnnouncement(#[serde(skip_serializing)] ChainspecLoaderAnnouncement),
}

impl From<RpcRequest<NodeId>> for Event {
    fn from(request: RpcRequest<NodeId>) -> Self {
        Event::RpcServer(rpc_server::Event::RpcRequest(request))
    }
}

impl From<RestRequest<NodeId>> for Event {
    fn from(request: RestRequest<NodeId>) -> Self {
        Event::RestServer(rest_server::Event::RestRequest(request))
    }
}

impl From<NetworkRequest<NodeId, consensus::ConsensusMessage>> for Event {
    fn from(request: NetworkRequest<NodeId, consensus::ConsensusMessage>) -> Self {
        Event::NetworkRequest(request.map_payload(Message::from))
    }
}

impl From<NetworkRequest<NodeId, gossiper::Message<Deploy>>> for Event {
    fn from(request: NetworkRequest<NodeId, gossiper::Message<Deploy>>) -> Self {
        Event::NetworkRequest(request.map_payload(Message::from))
    }
}

impl From<NetworkRequest<NodeId, gossiper::Message<GossipedAddress>>> for Event {
    fn from(request: NetworkRequest<NodeId, gossiper::Message<GossipedAddress>>) -> Self {
        Event::NetworkRequest(request.map_payload(Message::from))
    }
}

impl From<ContractRuntimeRequest> for Event {
    fn from(request: ContractRuntimeRequest) -> Event {
        Event::ContractRuntime(contract_runtime::Event::Request(request))
    }
}

impl From<ConsensusRequest> for Event {
    fn from(request: ConsensusRequest) -> Self {
        Event::Consensus(consensus::Event::ConsensusRequest(request))
    }
}

impl From<LinearChainRequest<NodeId>> for Event {
    fn from(request: LinearChainRequest<NodeId>) -> Self {
        Event::LinearChain(linear_chain::Event::Request(request))
    }
}

impl Display for Event {
    fn fmt(&self, f: &mut Formatter<'_>) -> fmt::Result {
        match self {
            Event::Network(event) => write!(f, "network: {}", event),
            Event::SmallNetwork(event) => write!(f, "small network: {}", event),
            Event::BlockProposer(event) => write!(f, "block proposer: {}", event),
            Event::Storage(event) => write!(f, "storage: {}", event),
            Event::RpcServer(event) => write!(f, "rpc server: {}", event),
            Event::RestServer(event) => write!(f, "rest server: {}", event),
            Event::EventStreamServer(event) => write!(f, "event stream server: {}", event),
            Event::ChainspecLoader(event) => write!(f, "chainspec loader: {}", event),
            Event::Consensus(event) => write!(f, "consensus: {}", event),
            Event::DeployAcceptor(event) => write!(f, "deploy acceptor: {}", event),
            Event::DeployFetcher(event) => write!(f, "deploy fetcher: {}", event),
            Event::DeployGossiper(event) => write!(f, "deploy gossiper: {}", event),
            Event::AddressGossiper(event) => write!(f, "address gossiper: {}", event),
            Event::ContractRuntime(event) => write!(f, "contract runtime: {:?}", event),
            Event::LinearChain(event) => write!(f, "linear-chain event {}", event),
            Event::ProtoBlockValidator(event) => write!(f, "block validator: {}", event),
            Event::NetworkRequest(req) => write!(f, "network request: {}", req),
            Event::NetworkInfoRequest(req) => write!(f, "network info request: {}", req),
            Event::ChainspecLoaderRequest(req) => write!(f, "chainspec loader request: {}", req),
            Event::StorageRequest(req) => write!(f, "storage request: {}", req),
            Event::StateStoreRequest(req) => write!(f, "state store request: {}", req),
            Event::DeployFetcherRequest(req) => write!(f, "deploy fetcher request: {}", req),
            Event::BlockProposerRequest(req) => write!(f, "block proposer request: {}", req),
            Event::ProtoBlockValidatorRequest(req) => write!(f, "block validator request: {}", req),
            Event::MetricsRequest(req) => write!(f, "metrics request: {}", req),
            Event::NetworkAnnouncement(ann) => write!(f, "network announcement: {}", ann),
            Event::RpcServerAnnouncement(ann) => write!(f, "api server announcement: {}", ann),
            Event::DeployAcceptorAnnouncement(ann) => {
                write!(f, "deploy acceptor announcement: {}", ann)
            }
            Event::ConsensusAnnouncement(ann) => write!(f, "consensus announcement: {}", ann),
            Event::ContractRuntimeAnnouncement(ann) => {
                write!(f, "block-executor announcement: {}", ann)
            }
            Event::DeployGossiperAnnouncement(ann) => {
                write!(f, "deploy gossiper announcement: {}", ann)
            }
            Event::AddressGossiperAnnouncement(ann) => {
                write!(f, "address gossiper announcement: {}", ann)
            }
            Event::LinearChainAnnouncement(ann) => write!(f, "linear chain announcement: {}", ann),
            Event::ChainspecLoaderAnnouncement(ann) => {
                write!(f, "chainspec loader announcement: {}", ann)
            }
        }
    }
}

/// The configuration needed to initialize a Validator reactor
pub struct ValidatorInitConfig {
    pub(super) config: Config,
    pub(super) chainspec_loader: ChainspecLoader,
    pub(super) storage: Storage,
    pub(super) contract_runtime: ContractRuntime,
    pub(super) consensus: EraSupervisor<NodeId>,
    pub(super) latest_block: Option<Block>,
    pub(super) event_stream_server: EventStreamServer,
    pub(super) small_network_identity: SmallNetworkIdentity,
    pub(super) network_identity: NetworkIdentity,
}

#[cfg(test)]
impl ValidatorInitConfig {
    /// Inspect consensus.
    pub(crate) fn consensus(&self) -> &EraSupervisor<NodeId> {
        &self.consensus
    }
    /// Inspect storage.
    pub(crate) fn storage(&self) -> &Storage {
        &self.storage
    }
}

impl Debug for ValidatorInitConfig {
    fn fmt(&self, f: &mut Formatter<'_>) -> fmt::Result {
        write!(f, "ValidatorInitConfig {{ .. }}")
    }
}

/// Validator node reactor.
#[derive(DataSize, Debug)]
pub struct Reactor {
    metrics: Metrics,
    small_network: SmallNetwork<Event, Message>,
    network: Network<Event, Message>,
    address_gossiper: Gossiper<GossipedAddress, Event>,
    storage: Storage,
    contract_runtime: ContractRuntime,
    rpc_server: RpcServer,
    rest_server: RestServer,
    event_stream_server: EventStreamServer,
    chainspec_loader: ChainspecLoader,
    consensus: EraSupervisor<NodeId>,
    #[data_size(skip)]
    deploy_acceptor: DeployAcceptor,
    deploy_fetcher: Fetcher<Deploy>,
    deploy_gossiper: Gossiper<Deploy, Event>,
    block_proposer: BlockProposer,
    proto_block_validator: BlockValidator<ProtoBlock, NodeId>,
    linear_chain: LinearChain<NodeId>,

    // Non-components.
    #[data_size(skip)] // Never allocates heap data.
    memory_metrics: MemoryMetrics,

    #[data_size(skip)]
    event_queue_metrics: EventQueueMetrics,
}

#[cfg(test)]
impl Reactor {
    /// Inspect consensus.
    pub(crate) fn consensus(&self) -> &EraSupervisor<NodeId> {
        &self.consensus
    }
    /// Inspect storage.
    pub(crate) fn storage(&self) -> &Storage {
        &self.storage
    }
}

impl reactor::Reactor for Reactor {
    type Event = Event;

    // The "configuration" is in fact the whole state of the joiner reactor, which we
    // deconstruct and reuse.
    type Config = ValidatorInitConfig;
    type Error = Error;

    fn new(
        config: Self::Config,
        registry: &Registry,
        event_queue: EventQueueHandle<Self::Event>,
        rng: &mut NodeRng,
    ) -> Result<(Self, Effects<Event>), Error> {
        let ValidatorInitConfig {
            config,
            chainspec_loader,
            storage,
            mut contract_runtime,
            mut consensus,
            latest_block,
            event_stream_server,
            small_network_identity,
            network_identity,
        } = config;

        let memory_metrics = MemoryMetrics::new(registry.clone())?;

        let event_queue_metrics = EventQueueMetrics::new(registry.clone(), event_queue)?;

        let metrics = Metrics::new(registry.clone());

        let effect_builder = EffectBuilder::new(event_queue);
        let network_config = network::Config::from(&config.network);
        let (network, network_effects) = Network::new(
            event_queue,
            network_config,
            registry,
            network_identity,
            chainspec_loader.chainspec(),
            true,
        )?;
        let network_name = chainspec_loader.chainspec().network_config.name.clone();
        let (small_network, small_network_effects) = SmallNetwork::new(
            event_queue,
            config.network,
            registry,
            small_network_identity,
            network_name,
            true,
        )?;

        let address_gossiper =
            Gossiper::new_for_complete_items("address_gossiper", config.gossip, registry)?;

        let protocol_version = &chainspec_loader.chainspec().protocol_config.version;
        let rpc_server = RpcServer::new(
            config.rpc_server.clone(),
            effect_builder,
            protocol_version.clone(),
        )?;
        let rest_server = RestServer::new(
            config.rest_server.clone(),
            effect_builder,
            protocol_version.clone(),
        )?;

        let deploy_acceptor =
            DeployAcceptor::new(config.deploy_acceptor, &*chainspec_loader.chainspec());
        let deploy_fetcher = Fetcher::new("deploy", config.fetcher, &registry)?;
        let deploy_gossiper = Gossiper::new_for_partial_items(
            "deploy_gossiper",
            config.gossip,
            gossiper::get_deploy_from_storage::<Deploy, Event>,
            registry,
        )?;
        let (block_proposer, block_proposer_effects) = BlockProposer::new(
            registry.clone(),
            effect_builder,
            latest_block
                .as_ref()
                .map(|block| block.height() + 1)
                .unwrap_or(0),
            chainspec_loader.chainspec().as_ref(),
        )?;
        let mut effects = reactor::wrap_effects(Event::BlockProposer, block_proposer_effects);
<<<<<<< HEAD
        let genesis_state_root_hash = chainspec_loader.genesis_state_root_hash();
        contract_runtime.set_genesis_state_root_hash(genesis_state_root_hash);
        contract_runtime.set_parent_map_from_block(latest_block);

=======
        let block_executor = BlockExecutor::new(
            chainspec_loader.initial_state_root_hash(),
            chainspec_loader.initial_block_header(),
            protocol_version.clone(),
            registry.clone(),
        )
        .with_parent_map(latest_block);
>>>>>>> c9f5582c
        let proto_block_validator = BlockValidator::new(Arc::clone(&chainspec_loader.chainspec()));
        let linear_chain = LinearChain::new(registry)?;

        effects.extend(reactor::wrap_effects(Event::Network, network_effects));
        effects.extend(reactor::wrap_effects(
            Event::SmallNetwork,
            small_network_effects,
        ));
        // This is a workaround for dropping the Era Supervisor's timer event when transitioning
        // from the joiner.
        // TODO: Remove this once the consensus component is removed from the Joiner reactor.
        effects.extend(reactor::wrap_effects(
            Event::Consensus,
            consensus.recreate_timers(effect_builder, rng),
        ));

        // set timeout to 5 minutes after now, or 5 minutes after genesis, whichever is later
        let now = Timestamp::now();
        let five_minutes = TimeDiff::from_str("5minutes").unwrap();
        let later_timestamp = cmp::max(now, chainspec_loader.chainspec().network_config.timestamp);
        let timer_duration = later_timestamp + five_minutes - now;
        effects.extend(reactor::wrap_effects(
            Event::Consensus,
            effect_builder
                .set_timeout(timer_duration.into())
                .event(|_| consensus::Event::Shutdown),
        ));

        effects.extend(reactor::wrap_effects(
            Event::Consensus,
            effect_builder
                .immediately()
                .event(move |_| consensus::Event::FinishedJoining(now)),
        ));

        Ok((
            Reactor {
                metrics,
                network,
                small_network,
                address_gossiper,
                storage,
                contract_runtime,
                rpc_server,
                rest_server,
                event_stream_server,
                chainspec_loader,
                consensus,
                deploy_acceptor,
                deploy_fetcher,
                deploy_gossiper,
                block_proposer,
                proto_block_validator,
                linear_chain,
                memory_metrics,
                event_queue_metrics,
            },
            effects,
        ))
    }

    fn dispatch_event(
        &mut self,
        effect_builder: EffectBuilder<Self::Event>,
        rng: &mut NodeRng,
        event: Event,
    ) -> Effects<Self::Event> {
        match event {
            Event::Network(event) => reactor::wrap_effects(
                Event::Network,
                self.network.handle_event(effect_builder, rng, event),
            ),
            Event::SmallNetwork(event) => reactor::wrap_effects(
                Event::SmallNetwork,
                self.small_network.handle_event(effect_builder, rng, event),
            ),
            Event::BlockProposer(event) => reactor::wrap_effects(
                Event::BlockProposer,
                self.block_proposer.handle_event(effect_builder, rng, event),
            ),
            Event::Storage(event) => reactor::wrap_effects(
                Event::Storage,
                self.storage.handle_event(effect_builder, rng, event),
            ),
            Event::RpcServer(event) => reactor::wrap_effects(
                Event::RpcServer,
                self.rpc_server.handle_event(effect_builder, rng, event),
            ),
            Event::RestServer(event) => reactor::wrap_effects(
                Event::RestServer,
                self.rest_server.handle_event(effect_builder, rng, event),
            ),
            Event::EventStreamServer(event) => reactor::wrap_effects(
                Event::EventStreamServer,
                self.event_stream_server
                    .handle_event(effect_builder, rng, event),
            ),
            Event::ChainspecLoader(event) => reactor::wrap_effects(
                Event::ChainspecLoader,
                self.chainspec_loader
                    .handle_event(effect_builder, rng, event),
            ),
            Event::Consensus(event) => reactor::wrap_effects(
                Event::Consensus,
                self.consensus.handle_event(effect_builder, rng, event),
            ),
            Event::DeployAcceptor(event) => reactor::wrap_effects(
                Event::DeployAcceptor,
                self.deploy_acceptor
                    .handle_event(effect_builder, rng, event),
            ),
            Event::DeployFetcher(event) => reactor::wrap_effects(
                Event::DeployFetcher,
                self.deploy_fetcher.handle_event(effect_builder, rng, event),
            ),
            Event::DeployGossiper(event) => reactor::wrap_effects(
                Event::DeployGossiper,
                self.deploy_gossiper
                    .handle_event(effect_builder, rng, event),
            ),
            Event::AddressGossiper(event) => reactor::wrap_effects(
                Event::AddressGossiper,
                self.address_gossiper
                    .handle_event(effect_builder, rng, event),
            ),
            Event::ContractRuntime(event) => reactor::wrap_effects(
                Event::ContractRuntime,
                self.contract_runtime
                    .handle_event(effect_builder, rng, event),
            ),
            Event::ProtoBlockValidator(event) => reactor::wrap_effects(
                Event::ProtoBlockValidator,
                self.proto_block_validator
                    .handle_event(effect_builder, rng, event),
            ),
            Event::LinearChain(event) => reactor::wrap_effects(
                Event::LinearChain,
                self.linear_chain.handle_event(effect_builder, rng, event),
            ),

            // Requests:
            Event::NetworkRequest(req) => {
                let event = if env::var(ENABLE_LIBP2P_NET_ENV_VAR).is_ok() {
                    Event::Network(network::Event::from(req))
                } else {
                    Event::SmallNetwork(small_network::Event::from(req))
                };
                self.dispatch_event(effect_builder, rng, event)
            }
            Event::NetworkInfoRequest(req) => {
                let event = if env::var(ENABLE_LIBP2P_NET_ENV_VAR).is_ok() {
                    Event::Network(network::Event::from(req))
                } else {
                    Event::SmallNetwork(small_network::Event::from(req))
                };
                self.dispatch_event(effect_builder, rng, event)
            }
            Event::DeployFetcherRequest(req) => {
                self.dispatch_event(effect_builder, rng, Event::DeployFetcher(req.into()))
            }
            Event::BlockProposerRequest(req) => {
                self.dispatch_event(effect_builder, rng, Event::BlockProposer(req.into()))
            }
            Event::ProtoBlockValidatorRequest(req) => self.dispatch_event(
                effect_builder,
                rng,
                Event::ProtoBlockValidator(block_validator::Event::from(req)),
            ),
            Event::MetricsRequest(req) => reactor::wrap_effects(
                Event::MetricsRequest,
                self.metrics.handle_event(effect_builder, rng, req),
            ),
            Event::ChainspecLoaderRequest(req) => {
                self.dispatch_event(effect_builder, rng, Event::ChainspecLoader(req.into()))
            }
            Event::StorageRequest(req) => {
                self.dispatch_event(effect_builder, rng, Event::Storage(req.into()))
            }
            Event::StateStoreRequest(req) => {
                self.dispatch_event(effect_builder, rng, Event::Storage(req.into()))
            }

            // Announcements:
            Event::NetworkAnnouncement(NetworkAnnouncement::MessageReceived {
                sender,
                payload,
            }) => {
                let reactor_event = match payload {
                    Message::Consensus(msg) => {
                        Event::Consensus(consensus::Event::MessageReceived { sender, msg })
                    }
                    Message::DeployGossiper(message) => {
                        Event::DeployGossiper(gossiper::Event::MessageReceived { sender, message })
                    }
                    Message::AddressGossiper(message) => {
                        Event::AddressGossiper(gossiper::Event::MessageReceived { sender, message })
                    }
                    Message::GetRequest { tag, serialized_id } => match tag {
                        Tag::Deploy => {
                            let deploy_hash = match bincode::deserialize(&serialized_id) {
                                Ok(hash) => hash,
                                Err(error) => {
                                    error!(
                                        "failed to decode {:?} from {}: {}",
                                        serialized_id, sender, error
                                    );
                                    return Effects::new();
                                }
                            };

                            match self
                                .storage
                                .handle_legacy_direct_deploy_request(deploy_hash)
                            {
                                // This functionality was moved out of the storage component and
                                // should be refactored ASAP.
                                Some(deploy) => {
                                    match Message::new_get_response(&deploy) {
                                        Ok(message) => {
                                            return effect_builder
                                                .send_message(sender, message)
                                                .ignore();
                                        }
                                        Err(error) => {
                                            error!("failed to create get-response: {}", error);
                                            return Effects::new();
                                        }
                                    };
                                }
                                None => {
                                    debug!("failed to get {} for {}", deploy_hash, sender);
                                    return Effects::new();
                                }
                            }
                        }
                        Tag::Block => {
                            let block_hash = match bincode::deserialize(&serialized_id) {
                                Ok(hash) => hash,
                                Err(error) => {
                                    error!(
                                        "failed to decode {:?} from {}: {}",
                                        serialized_id, sender, error
                                    );
                                    return Effects::new();
                                }
                            };
                            Event::LinearChain(linear_chain::Event::Request(
                                LinearChainRequest::BlockRequest(block_hash, sender),
                            ))
                        }
                        Tag::BlockByHeight => {
                            let height = match bincode::deserialize(&serialized_id) {
                                Ok(block_by_height) => block_by_height,
                                Err(error) => {
                                    error!(
                                        "failed to decode {:?} from {}: {}",
                                        serialized_id, sender, error
                                    );
                                    return Effects::new();
                                }
                            };
                            Event::LinearChain(linear_chain::Event::Request(
                                LinearChainRequest::BlockAtHeight(height, sender),
                            ))
                        }
                        Tag::GossipedAddress => {
                            warn!("received get request for gossiped-address from {}", sender);
                            return Effects::new();
                        }
                    },
                    Message::GetResponse {
                        tag,
                        serialized_item,
                    } => match tag {
                        Tag::Deploy => {
                            let deploy = match bincode::deserialize(&serialized_item) {
                                Ok(deploy) => Box::new(deploy),
                                Err(error) => {
                                    error!("failed to decode deploy from {}: {}", sender, error);
                                    return Effects::new();
                                }
                            };
                            Event::DeployAcceptor(deploy_acceptor::Event::Accept {
                                deploy,
                                source: Source::Peer(sender),
                                responder: None,
                            })
                        }
                        Tag::Block => todo!("Handle GET block response"),
                        Tag::BlockByHeight => todo!("Handle GET BlockByHeight response"),
                        Tag::GossipedAddress => {
                            warn!("received get request for gossiped-address from {}", sender);
                            return Effects::new();
                        }
                    },
                    Message::FinalitySignature(fs) => Event::LinearChain(fs.into()),
                };
                self.dispatch_event(effect_builder, rng, reactor_event)
            }
            Event::NetworkAnnouncement(NetworkAnnouncement::GossipOurAddress(gossiped_address)) => {
                let event = gossiper::Event::ItemReceived {
                    item_id: gossiped_address,
                    source: Source::<NodeId>::Client,
                };
                self.dispatch_event(effect_builder, rng, Event::AddressGossiper(event))
            }
            Event::NetworkAnnouncement(NetworkAnnouncement::NewPeer(peer_id)) => {
                let event = consensus::Event::NewPeer(peer_id);
                self.dispatch_event(effect_builder, rng, Event::Consensus(event))
            }
            Event::RpcServerAnnouncement(RpcServerAnnouncement::DeployReceived {
                deploy,
                responder,
            }) => {
                let event = deploy_acceptor::Event::Accept {
                    deploy,
                    source: Source::<NodeId>::Client,
                    responder,
                };
                self.dispatch_event(effect_builder, rng, Event::DeployAcceptor(event))
            }
            Event::DeployAcceptorAnnouncement(DeployAcceptorAnnouncement::AcceptedNewDeploy {
                deploy,
                source,
            }) => {
                let deploy_type = match deploy.deploy_type() {
                    Ok(deploy_type) => deploy_type,
                    Err(error) => {
                        tracing::error!("Invalid deploy: {:?}", error);
                        return Effects::new();
                    }
                };

                let event = block_proposer::Event::BufferDeploy {
                    hash: *deploy.id(),
                    deploy_type: Box::new(deploy_type),
                };
                let mut effects =
                    self.dispatch_event(effect_builder, rng, Event::BlockProposer(event));

                let event = gossiper::Event::ItemReceived {
                    item_id: *deploy.id(),
                    source: source.clone(),
                };
                effects.extend(self.dispatch_event(
                    effect_builder,
                    rng,
                    Event::DeployGossiper(event),
                ));

                let event = fetcher::Event::GotRemotely {
                    item: deploy,
                    source,
                };
                effects.extend(self.dispatch_event(
                    effect_builder,
                    rng,
                    Event::DeployFetcher(event),
                ));

                effects
            }
            Event::DeployAcceptorAnnouncement(DeployAcceptorAnnouncement::InvalidDeploy {
                deploy: _,
                source: _,
            }) => Effects::new(),
            Event::ConsensusAnnouncement(consensus_announcement) => {
                match consensus_announcement {
                    ConsensusAnnouncement::Finalized(block) => {
                        let reactor_event =
                            Event::BlockProposer(block_proposer::Event::FinalizedProtoBlock {
                                block: block.proto_block().clone(),
                                height: block.height(),
                            });
                        let mut effects = self.dispatch_event(effect_builder, rng, reactor_event);

                        let reactor_event =
                            Event::ChainspecLoader(chainspec_loader::Event::CheckForNextUpgrade);
                        effects.extend(self.dispatch_event(effect_builder, rng, reactor_event));
                        effects
                    }
                    ConsensusAnnouncement::Handled(_) => {
                        debug!("Ignoring `Handled` announcement in `validator` reactor.");
                        Effects::new()
                    }
                    ConsensusAnnouncement::Fault {
                        era_id,
                        public_key,
                        timestamp,
                    } => {
                        let reactor_event =
                            Event::EventStreamServer(event_stream_server::Event::Fault {
                                era_id,
                                public_key: *public_key,
                                timestamp,
                            });
                        self.dispatch_event(effect_builder, rng, reactor_event)
                    }
                    ConsensusAnnouncement::DisconnectFromPeer(_peer) => {
                        // TODO: handle the announcement and actually disconnect
                        warn!("Disconnecting from a given peer not yet implemented.");
                        Effects::new()
                    }
                }
            }
            Event::ContractRuntimeAnnouncement(ContractRuntimeAnnouncement::LinearChainBlock {
                block,
                execution_results,
            }) => {
                let mut effects = Effects::new();
                let block_hash = *block.hash();

                // send to linear chain
                let reactor_event = Event::LinearChain(linear_chain::Event::LinearChainBlock {
                    block: Box::new(block),
                    execution_results: execution_results
                        .iter()
                        .map(|(hash, (_header, results))| (*hash, results.clone()))
                        .collect(),
                });
                effects.extend(self.dispatch_event(effect_builder, rng, reactor_event));

                // send to event stream
                for (deploy_hash, (deploy_header, execution_result)) in execution_results {
                    let reactor_event =
                        Event::EventStreamServer(event_stream_server::Event::DeployProcessed {
                            deploy_hash,
                            deploy_header: Box::new(deploy_header),
                            block_hash,
                            execution_result: Box::new(execution_result),
                        });
                    effects.extend(self.dispatch_event(effect_builder, rng, reactor_event));
                }

                effects
            }
            Event::DeployGossiperAnnouncement(_ann) => {
                unreachable!("the deploy gossiper should never make an announcement")
            }
            Event::AddressGossiperAnnouncement(ann) => {
                let GossiperAnnouncement::NewCompleteItem(gossiped_address) = ann;
                let reactor_event = Event::SmallNetwork(small_network::Event::PeerAddressReceived(
                    gossiped_address,
                ));
                self.dispatch_event(effect_builder, rng, reactor_event)
            }
            Event::LinearChainAnnouncement(LinearChainAnnouncement::BlockAdded {
                block_hash,
                block,
            }) => {
                let reactor_event =
                    Event::EventStreamServer(event_stream_server::Event::BlockAdded {
                        block_hash,
                        block,
                    });
                self.dispatch_event(effect_builder, rng, reactor_event)
            }
            Event::LinearChainAnnouncement(LinearChainAnnouncement::NewFinalitySignature(fs)) => {
                let reactor_event =
                    Event::EventStreamServer(event_stream_server::Event::FinalitySignature(fs));
                self.dispatch_event(effect_builder, rng, reactor_event)
            }
            Event::ChainspecLoaderAnnouncement(
                ChainspecLoaderAnnouncement::UpgradeActivationPointRead(next_upgrade),
            ) => {
                let reactor_event = Event::ChainspecLoader(
                    chainspec_loader::Event::GotNextUpgrade(next_upgrade.clone()),
                );
                let mut effects = self.dispatch_event(effect_builder, rng, reactor_event);

                let reactor_event = Event::Consensus(consensus::Event::GotUpgradeActivationPoint(
                    next_upgrade.activation_point(),
                ));
                effects.extend(self.dispatch_event(effect_builder, rng, reactor_event));
                effects
            }
        }
    }

    fn update_metrics(&mut self, event_queue_handle: EventQueueHandle<Self::Event>) {
        self.memory_metrics.estimate(&self);
        self.event_queue_metrics
            .record_event_queue_counts(&event_queue_handle)
    }

    fn maybe_exit(&self) -> Option<ReactorExit> {
        self.consensus
            .stop_for_upgrade()
            .then(|| ReactorExit::ProcessShouldExit(ExitCode::Success))
    }
}

#[cfg(test)]
impl NetworkedReactor for Reactor {
    type NodeId = NodeId;
    fn node_id(&self) -> Self::NodeId {
        if env::var(ENABLE_LIBP2P_NET_ENV_VAR).is_ok() {
            self.network.node_id()
        } else {
            self.small_network.node_id()
        }
    }
}<|MERGE_RESOLUTION|>--- conflicted
+++ resolved
@@ -440,20 +440,12 @@
             chainspec_loader.chainspec().as_ref(),
         )?;
         let mut effects = reactor::wrap_effects(Event::BlockProposer, block_proposer_effects);
-<<<<<<< HEAD
-        let genesis_state_root_hash = chainspec_loader.genesis_state_root_hash();
-        contract_runtime.set_genesis_state_root_hash(genesis_state_root_hash);
-        contract_runtime.set_parent_map_from_block(latest_block);
-
-=======
-        let block_executor = BlockExecutor::new(
+        contract_runtime.set_initial_state(
             chainspec_loader.initial_state_root_hash(),
             chainspec_loader.initial_block_header(),
-            protocol_version.clone(),
-            registry.clone(),
-        )
-        .with_parent_map(latest_block);
->>>>>>> c9f5582c
+        );
+        contract_runtime.set_parent_map_from_block(latest_block);
+
         let proto_block_validator = BlockValidator::new(Arc::clone(&chainspec_loader.chainspec()));
         let linear_chain = LinearChain::new(registry)?;
 
