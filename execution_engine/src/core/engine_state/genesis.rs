use std::{cell::RefCell, collections::BTreeMap, fmt, iter, rc::Rc};

use datasize::DataSize;
use num_rational::Ratio;
use num_traits::Zero;
use parity_wasm::elements::Module;
use rand::{
    distributions::{Distribution, Standard},
    Rng,
};
use serde::{Deserialize, Serialize};

use casper_types::{
    account::AccountHash,
    bytesrepr::{self, FromBytes, ToBytes, U8_SERIALIZED_LENGTH},
    contracts::{
        ContractPackageStatus, ContractVersions, DisabledVersions, Groups, NamedKeys, Parameters,
    },
    runtime_args,
    system::{
        auction::{
            Bid, Bids, DelegationRate, Delegator, SeigniorageRecipient, SeigniorageRecipients,
            SeigniorageRecipientsSnapshot, UnbondingPurses, ValidatorWeights, ARG_DELEGATION_RATE,
            ARG_DELEGATOR, ARG_ERA_END_TIMESTAMP_MILLIS, ARG_PUBLIC_KEY, ARG_REWARD_FACTORS,
            ARG_VALIDATOR, ARG_VALIDATOR_PUBLIC_KEY, AUCTION_DELAY_KEY, BIDS_KEY,
            ERA_END_TIMESTAMP_MILLIS_KEY, ERA_ID_KEY, INITIAL_ERA_END_TIMESTAMP_MILLIS,
            INITIAL_ERA_ID, LOCKED_FUNDS_PERIOD_KEY, METHOD_ACTIVATE_BID, METHOD_ADD_BID,
            METHOD_DELEGATE, METHOD_DISTRIBUTE, METHOD_GET_ERA_VALIDATORS, METHOD_READ_ERA_ID,
            METHOD_READ_SEIGNIORAGE_RECIPIENTS, METHOD_RUN_AUCTION, METHOD_SLASH,
            METHOD_UNDELEGATE, METHOD_WITHDRAW_BID, SEIGNIORAGE_RECIPIENTS_SNAPSHOT_KEY,
            UNBONDING_DELAY_KEY, UNBONDING_PURSES_KEY, VALIDATOR_SLOTS_KEY,
        },
        mint::{
            self, ARG_AMOUNT, ARG_ID, ARG_PURSE, ARG_ROUND_SEIGNIORAGE_RATE, ARG_SOURCE,
            ARG_TARGET, METHOD_BALANCE, METHOD_CREATE, METHOD_MINT, METHOD_READ_BASE_ROUND_REWARD,
            METHOD_REDUCE_TOTAL_SUPPLY, METHOD_TRANSFER, ROUND_SEIGNIORAGE_RATE_KEY,
            TOTAL_SUPPLY_KEY,
        },
        proof_of_stake::{
            ARG_ACCOUNT, METHOD_FINALIZE_PAYMENT, METHOD_GET_PAYMENT_PURSE,
            METHOD_GET_REFUND_PURSE, METHOD_SET_REFUND_PURSE,
        },
        standard_payment::METHOD_PAY,
    },
    AccessRights, CLType, CLTyped, CLValue, Contract, ContractHash, ContractPackage,
    ContractPackageHash, ContractWasm, ContractWasmHash, DeployHash, EntryPoint, EntryPointAccess,
    EntryPointType, EntryPoints, Key, Parameter, Phase, ProtocolVersion, PublicKey, RuntimeArgs,
    SecretKey, URef, U512,
};

use super::SYSTEM_ACCOUNT_ADDR;
use crate::{
    core::{
        engine_state::{execution_effect::ExecutionEffect, EngineConfig},
        execution,
        execution::{AddressGenerator, Executor},
        tracking_copy::TrackingCopy,
    },
    shared::{
        account::Account,
        gas::Gas,
        motes::Motes,
        newtypes::{Blake2bHash, CorrelationId},
        stored_value::StoredValue,
        system_config::SystemConfig,
        wasm_config::WasmConfig,
        TypeMismatch,
    },
    storage::{
        global_state::{CommitResult, StateProvider},
        protocol_data::ProtocolData,
    },
};

pub const PLACEHOLDER_KEY: Key = Key::Hash([0u8; 32]);
pub const POS_PAYMENT_PURSE: &str = "pos_payment_purse";
const TAG_LENGTH: usize = U8_SERIALIZED_LENGTH;

#[derive(Debug, Serialize)]
pub enum GenesisResult {
    RootNotFound,
    KeyNotFound(Key),
    TypeMismatch(TypeMismatch),
    Serialization(bytesrepr::Error),
    Success {
        post_state_hash: Blake2bHash,
        #[serde(skip_serializing)]
        effect: ExecutionEffect,
    },
}

impl fmt::Display for GenesisResult {
    fn fmt(&self, f: &mut fmt::Formatter) -> Result<(), fmt::Error> {
        match self {
            GenesisResult::RootNotFound => write!(f, "Root not found"),
            GenesisResult::KeyNotFound(key) => write!(f, "Key not found: {}", key),
            GenesisResult::TypeMismatch(type_mismatch) => {
                write!(f, "Type mismatch: {:?}", type_mismatch)
            }
            GenesisResult::Serialization(error) => write!(f, "Serialization error: {:?}", error),
            GenesisResult::Success {
                post_state_hash,
                effect,
            } => write!(f, "Success: {} {:?}", post_state_hash, effect),
        }
    }
}

impl GenesisResult {
    pub fn from_commit_result(commit_result: CommitResult, effect: ExecutionEffect) -> Self {
        match commit_result {
            CommitResult::RootNotFound => GenesisResult::RootNotFound,
            CommitResult::KeyNotFound(key) => GenesisResult::KeyNotFound(key),
            CommitResult::TypeMismatch(type_mismatch) => GenesisResult::TypeMismatch(type_mismatch),
            CommitResult::Serialization(error) => GenesisResult::Serialization(error),
            CommitResult::Success { state_root, .. } => GenesisResult::Success {
                post_state_hash: state_root,
                effect,
            },
        }
    }
}

#[repr(u8)]
enum GenesisAccountTag {
    System = 0,
    Validator = 1,
    Delegator = 2,
}

#[derive(DataSize, Debug, Copy, Clone, PartialEq, Eq, Serialize, Deserialize)]
pub enum GenesisAccount {
    System,
    Account {
        public_key: PublicKey,
        balance: Motes,
        bonded_amount: Motes,
    },
    Delegator {
        validator_public_key: PublicKey,
        delegator_public_key: PublicKey,
        balance: Motes,
        delegated_amount: Motes,
    },
}

impl GenesisAccount {
    /// Create a system account variant.
    pub fn system() -> Self {
        Self::System
    }

    /// Create a standard account variant.
    pub fn account(public_key: PublicKey, balance: Motes, bonded_amount: Motes) -> Self {
        Self::Account {
            public_key,
            balance,
            bonded_amount,
        }
    }

    /// Create a delegator account variant.
    pub fn delegator(
        validator_public_key: PublicKey,
        delegator_public_key: PublicKey,
        balance: Motes,
        delegated_amount: Motes,
    ) -> Self {
        Self::Delegator {
            validator_public_key,
            delegator_public_key,
            balance,
            delegated_amount,
        }
    }

    /// The public key (if any) associated with the account.
    pub fn public_key(&self) -> PublicKey {
        match self {
            GenesisAccount::System => PublicKey::System,
            GenesisAccount::Account { public_key, .. } => *public_key,
            GenesisAccount::Delegator {
                delegator_public_key,
                ..
            } => *delegator_public_key,
        }
    }

    /// The account hash for the account.
    pub fn account_hash(&self) -> AccountHash {
        match self {
            GenesisAccount::System => SYSTEM_ACCOUNT_ADDR,
            GenesisAccount::Account { public_key, .. } => public_key.to_account_hash(),
            GenesisAccount::Delegator {
                delegator_public_key,
                ..
            } => delegator_public_key.to_account_hash(),
        }
    }

    /// How many motes are to be deposited in the account's main purse.
    pub fn balance(&self) -> Motes {
        match self {
            GenesisAccount::System => Motes::zero(),
            GenesisAccount::Account { balance, .. } => *balance,
            GenesisAccount::Delegator { balance, .. } => *balance,
        }
    }

    /// How many motes are to be staked.
    ///
    /// Staked accounts are either validators with some amount of bonded stake or delgators with
    /// some amount of delegated stake.
    pub fn staked_amount(&self) -> Motes {
        match self {
            GenesisAccount::System { .. } => Motes::zero(),
            GenesisAccount::Account { bonded_amount, .. } => *bonded_amount,
            GenesisAccount::Delegator {
                delegated_amount, ..
            } => *delegated_amount,
        }
    }

    /// Is this a virtual system account.
    pub fn is_system_account(&self) -> bool {
        matches!(self, GenesisAccount::System { .. })
    }

    /// Is this a validator account.
    pub fn is_validator(&self) -> bool {
        match self {
            GenesisAccount::Account { bonded_amount, .. } => !bonded_amount.is_zero(),
            GenesisAccount::System { .. } | GenesisAccount::Delegator { .. } => false,
        }
    }

    /// Is this a delegator account.
    pub fn is_delegator(&self) -> bool {
        matches!(self, GenesisAccount::Delegator { .. })
    }

    /// Details about the genesis delegator.
    pub fn as_delegator(&self) -> Option<(&PublicKey, &PublicKey, &Motes, &Motes)> {
        match self {
            GenesisAccount::Delegator {
                validator_public_key,
                delegator_public_key,
                balance,
                delegated_amount,
            } => Some((
                validator_public_key,
                delegator_public_key,
                balance,
                delegated_amount,
            )),
            _ => None,
        }
    }
}

impl Distribution<GenesisAccount> for Standard {
    fn sample<R: Rng + ?Sized>(&self, rng: &mut R) -> GenesisAccount {
        let public_key = SecretKey::ed25519(rng.gen()).into();

        let mut u512_array = [0u8; 64];
        rng.fill_bytes(u512_array.as_mut());
        let balance = Motes::new(U512::from(u512_array));

        rng.fill_bytes(u512_array.as_mut());
        let bonded_amount = Motes::new(U512::from(u512_array));

        GenesisAccount::account(public_key, balance, bonded_amount)
    }
}

impl ToBytes for GenesisAccount {
    fn to_bytes(&self) -> Result<Vec<u8>, bytesrepr::Error> {
        let mut buffer = bytesrepr::allocate_buffer(self)?;
        match self {
            GenesisAccount::System => {
                buffer.push(GenesisAccountTag::System as u8);
            }
            GenesisAccount::Account {
                public_key,
                balance,
                bonded_amount,
            } => {
                buffer.push(GenesisAccountTag::Validator as u8);
                buffer.extend(public_key.to_bytes()?);
                buffer.extend(balance.value().to_bytes()?);
                buffer.extend(bonded_amount.value().to_bytes()?);
            }
            GenesisAccount::Delegator {
                validator_public_key,
                delegator_public_key,
                balance,
                delegated_amount,
            } => {
                buffer.push(GenesisAccountTag::Delegator as u8);
                buffer.extend(validator_public_key.to_bytes()?);
                buffer.extend(delegator_public_key.to_bytes()?);
                buffer.extend(balance.value().to_bytes()?);
                buffer.extend(delegated_amount.value().to_bytes()?);
            }
        }
        Ok(buffer)
    }

    fn serialized_length(&self) -> usize {
        match self {
            GenesisAccount::System => TAG_LENGTH,
            GenesisAccount::Account {
                public_key,
                balance,
                bonded_amount,
            } => {
                public_key.serialized_length()
                    + balance.value().serialized_length()
                    + bonded_amount.value().serialized_length()
                    + TAG_LENGTH
            }
            GenesisAccount::Delegator {
                validator_public_key,
                delegator_public_key,
                balance,
                delegated_amount,
            } => {
                validator_public_key.serialized_length()
                    + delegator_public_key.serialized_length()
                    + balance.value().serialized_length()
                    + delegated_amount.value().serialized_length()
                    + TAG_LENGTH
            }
        }
    }
}

impl FromBytes for GenesisAccount {
    fn from_bytes(bytes: &[u8]) -> Result<(Self, &[u8]), bytesrepr::Error> {
        let (tag, remainder) = u8::from_bytes(bytes)?;
        match tag {
            tag if tag == GenesisAccountTag::System as u8 => {
                let genesis_account = GenesisAccount::system();
                Ok((genesis_account, remainder))
            }
            tag if tag == GenesisAccountTag::Validator as u8 => {
                let (public_key, remainder) = PublicKey::from_bytes(remainder)?;
                let (balance_value, remainder) = U512::from_bytes(remainder)?;
                let (bonded_amount_value, remainder) = U512::from_bytes(remainder)?;
                let genesis_account = GenesisAccount::account(
                    public_key,
                    Motes::new(balance_value),
                    Motes::new(bonded_amount_value),
                );
                Ok((genesis_account, remainder))
            }
            tag if tag == GenesisAccountTag::Delegator as u8 => {
                let (validator_public_key, remainder) = PublicKey::from_bytes(remainder)?;
                let (delegator_public_key, remainder) = PublicKey::from_bytes(remainder)?;
                let (balance_value, remainder) = U512::from_bytes(remainder)?;
                let (delegated_amount_value, remainder) = U512::from_bytes(remainder)?;
                let genesis_account = GenesisAccount::delegator(
                    validator_public_key,
                    delegator_public_key,
                    Motes::new(balance_value),
                    Motes::new(delegated_amount_value),
                );
                Ok((genesis_account, remainder))
            }
            _ => Err(bytesrepr::Error::Formatting),
        }
    }
}

#[derive(Debug, Clone, PartialEq, Eq)]
pub struct GenesisConfig {
    name: String,
    timestamp: u64,
    protocol_version: ProtocolVersion,
    ee_config: ExecConfig,
}

impl GenesisConfig {
    pub fn new(
        name: String,
        timestamp: u64,
        protocol_version: ProtocolVersion,
        ee_config: ExecConfig,
    ) -> Self {
        GenesisConfig {
            name,
            timestamp,
            protocol_version,
            ee_config,
        }
    }

    pub fn name(&self) -> &str {
        self.name.as_str()
    }

    pub fn timestamp(&self) -> u64 {
        self.timestamp
    }

    pub fn protocol_version(&self) -> ProtocolVersion {
        self.protocol_version
    }

    pub fn ee_config(&self) -> &ExecConfig {
        &self.ee_config
    }

    pub fn ee_config_mut(&mut self) -> &mut ExecConfig {
        &mut self.ee_config
    }

    pub fn take_ee_config(self) -> ExecConfig {
        self.ee_config
    }
}

impl Distribution<GenesisConfig> for Standard {
    fn sample<R: Rng + ?Sized>(&self, rng: &mut R) -> GenesisConfig {
        let count = rng.gen_range(1, 1000);
        let name = iter::repeat(())
            .map(|_| rng.gen::<char>())
            .take(count)
            .collect();

        let timestamp = rng.gen();

        let protocol_version = ProtocolVersion::from_parts(rng.gen(), rng.gen(), rng.gen());

        let ee_config = rng.gen();

        GenesisConfig {
            name,
            timestamp,
            protocol_version,
            ee_config,
        }
    }
}

#[derive(Clone, Debug, PartialEq, Eq)]
pub struct ExecConfig {
    accounts: Vec<GenesisAccount>,
    wasm_config: WasmConfig,
    system_config: SystemConfig,
    validator_slots: u32,
    auction_delay: u64,
    locked_funds_period_millis: u64,
    round_seigniorage_rate: Ratio<u64>,
    unbonding_delay: u64,
    genesis_timestamp_millis: u64,
}

impl ExecConfig {
    #[allow(clippy::too_many_arguments)]
    pub fn new(
        accounts: Vec<GenesisAccount>,
        wasm_config: WasmConfig,
        system_config: SystemConfig,
        validator_slots: u32,
        auction_delay: u64,
        locked_funds_period_millis: u64,
        round_seigniorage_rate: Ratio<u64>,
        unbonding_delay: u64,
        genesis_timestamp_millis: u64,
    ) -> ExecConfig {
        ExecConfig {
            accounts,
            wasm_config,
            system_config,
            validator_slots,
            auction_delay,
            locked_funds_period_millis,
            round_seigniorage_rate,
            unbonding_delay,
            genesis_timestamp_millis,
        }
    }

    pub fn wasm_config(&self) -> &WasmConfig {
        &self.wasm_config
    }

    pub fn system_config(&self) -> &SystemConfig {
        &self.system_config
    }

    pub fn get_bonded_validators(&self) -> impl Iterator<Item = &GenesisAccount> {
        self.accounts
            .iter()
            .filter(|&genesis_account| genesis_account.is_validator())
    }

    pub fn get_bonded_delegators(
        &self,
    ) -> impl Iterator<Item = (&PublicKey, &PublicKey, &Motes, &Motes)> {
        self.accounts
            .iter()
            .filter_map(|genesis_account| genesis_account.as_delegator())
    }

    pub fn accounts(&self) -> &[GenesisAccount] {
        self.accounts.as_slice()
    }

    pub fn push_account(&mut self, account: GenesisAccount) {
        self.accounts.push(account)
    }

    pub fn validator_slots(&self) -> u32 {
        self.validator_slots
    }

    pub fn auction_delay(&self) -> u64 {
        self.auction_delay
    }

    pub fn locked_funds_period_millis(&self) -> u64 {
        self.locked_funds_period_millis
    }

    pub fn round_seigniorage_rate(&self) -> Ratio<u64> {
        self.round_seigniorage_rate
    }

    pub fn unbonding_delay(&self) -> u64 {
        self.unbonding_delay
    }

    pub fn genesis_timestamp_millis(&self) -> u64 {
        self.genesis_timestamp_millis
    }
}

impl Distribution<ExecConfig> for Standard {
    fn sample<R: Rng + ?Sized>(&self, rng: &mut R) -> ExecConfig {
        let count = rng.gen_range(1, 10);

        let accounts = iter::repeat(()).map(|_| rng.gen()).take(count).collect();

        let wasm_config = rng.gen();

        let system_config = rng.gen();

        let validator_slots = rng.gen();

        let auction_delay = rng.gen();

        let locked_funds_period_millis = rng.gen();

        let round_seigniorage_rate = Ratio::new(
            rng.gen_range(1, 1_000_000_000),
            rng.gen_range(1, 1_000_000_000),
        );

        let unbonding_delay = rng.gen();

        let genesis_timestamp_millis = rng.gen();

        ExecConfig {
            accounts,
            wasm_config,
            system_config,
            validator_slots,
            auction_delay,
            locked_funds_period_millis,
            round_seigniorage_rate,
            unbonding_delay,
            genesis_timestamp_millis,
        }
    }
}

#[derive(Clone, Debug)]
pub enum GenesisError {
    UnableToCreateRuntime,
    InvalidMintKey,
    MissingMintContract,
    UnexpectedStoredValue,
    MissingPublicKey,
    ExecutionError(execution::Error),
    MintError(mint::Error),
    CLValue(String),
    OrphanedDelegator {
        validator_public_key: PublicKey,
        delegator_public_key: PublicKey,
    },
    DuplicatedDelegatorEntry {
        validator_public_key: PublicKey,
        delegator_public_key: PublicKey,
    },
}

pub(crate) struct GenesisInstaller<S>
where
    S: StateProvider,
    S::Error: Into<execution::Error>,
{
    genesis_config_hash: Blake2bHash,
    virtual_system_account: Account,
    protocol_version: ProtocolVersion,
    correlation_id: CorrelationId,
    exec_config: ExecConfig,
    uref_address_generator: Rc<RefCell<AddressGenerator>>,
    hash_address_generator: Rc<RefCell<AddressGenerator>>,
    transfer_address_generator: Rc<RefCell<AddressGenerator>>,
    executor: Executor,
    tracking_copy: Rc<RefCell<TrackingCopy<<S as StateProvider>::Reader>>>,
    protocol_data: ProtocolData,
    system_module: Module,
}

impl<S> GenesisInstaller<S>
where
    S: StateProvider,
    S::Error: Into<execution::Error>,
{
    pub(crate) fn new(
        genesis_config_hash: Blake2bHash,
        protocol_version: ProtocolVersion,
        correlation_id: CorrelationId,
        engine_config: EngineConfig,
        exec_config: ExecConfig,
        tracking_copy: Rc<RefCell<TrackingCopy<<S as StateProvider>::Reader>>>,
        system_module: Module,
    ) -> Self {
        let executor = Executor::new(engine_config);

        let phase = Phase::System;
        let genesis_config_hash_bytes = genesis_config_hash.as_ref();
        let uref_address_generator = {
            let generator = AddressGenerator::new(genesis_config_hash_bytes, phase);
            Rc::new(RefCell::new(generator))
        };
        let hash_address_generator = {
            let generator = AddressGenerator::new(genesis_config_hash_bytes, phase);
            Rc::new(RefCell::new(generator))
        };
        let transfer_address_generator = {
            let generator = AddressGenerator::new(genesis_config_hash_bytes, phase);
            Rc::new(RefCell::new(generator))
        };

        let protocol_data = ProtocolData::default();

        let virtual_system_account = {
            let named_keys = NamedKeys::new();
            let purse = URef::new(Default::default(), AccessRights::READ_ADD_WRITE);
            Account::create(SYSTEM_ACCOUNT_ADDR, named_keys, purse)
        };

        let key = Key::Account(SYSTEM_ACCOUNT_ADDR);
        let value = { StoredValue::Account(virtual_system_account.clone()) };

        tracking_copy.borrow_mut().write(key, value);

        GenesisInstaller {
            genesis_config_hash,
            virtual_system_account,
            protocol_version,
            correlation_id,
            exec_config,
            uref_address_generator,
            hash_address_generator,
            transfer_address_generator,
            executor,
            tracking_copy,
            protocol_data,
            system_module,
        }
    }

    pub(crate) fn finalize(self) -> ExecutionEffect {
        self.tracking_copy.borrow_mut().effect()
    }

    pub(crate) fn create_mint(&mut self) -> Result<ContractHash, GenesisError> {
        let round_seigniorage_rate_uref =
            {
                let round_seigniorage_rate_uref = self
                    .uref_address_generator
                    .borrow_mut()
                    .new_uref(AccessRights::READ_ADD_WRITE);

                let (round_seigniorage_rate_numer, round_seigniorage_rate_denom) =
                    self.exec_config.round_seigniorage_rate().into();
                let round_seigniorage_rate: Ratio<U512> = Ratio::new(
                    round_seigniorage_rate_numer.into(),
                    round_seigniorage_rate_denom.into(),
                );

                self.tracking_copy.borrow_mut().write(
                    round_seigniorage_rate_uref.into(),
                    StoredValue::CLValue(CLValue::from_t(round_seigniorage_rate).map_err(
                        |_| GenesisError::CLValue(ARG_ROUND_SEIGNIORAGE_RATE.to_string()),
                    )?),
                );
                round_seigniorage_rate_uref
            };

        let total_supply_uref = {
            let total_supply_uref = self
                .uref_address_generator
                .borrow_mut()
                .new_uref(AccessRights::READ_ADD_WRITE);

            self.tracking_copy.borrow_mut().write(
                total_supply_uref.into(),
                StoredValue::CLValue(
                    CLValue::from_t(U512::zero())
                        .map_err(|_| GenesisError::CLValue(TOTAL_SUPPLY_KEY.to_string()))?,
                ),
            );
            total_supply_uref
        };

        let named_keys = {
            let mut named_keys = NamedKeys::new();
            named_keys.insert(
                ROUND_SEIGNIORAGE_RATE_KEY.to_string(),
                round_seigniorage_rate_uref.into(),
            );
            named_keys.insert(TOTAL_SUPPLY_KEY.to_string(), total_supply_uref.into());
            named_keys
        };

        let entry_points = self.mint_entry_points();

        let access_key = self
            .uref_address_generator
            .borrow_mut()
            .new_uref(AccessRights::READ_ADD_WRITE);

        let (_, mint_hash) = self.store_contract(access_key, named_keys, entry_points);

        self.protocol_data = ProtocolData::partial_with_mint(mint_hash);

        Ok(mint_hash)
    }

    pub fn create_proof_of_stake(&self) -> Result<ContractHash, GenesisError> {
        let proof_of_stake_payment_purse = self.create_purse(
            U512::zero(),
            DeployHash::new(self.genesis_config_hash.value()),
        )?;

        let named_keys = {
            let mut named_keys = NamedKeys::new();
            let named_key = Key::URef(proof_of_stake_payment_purse);
            named_keys.insert(POS_PAYMENT_PURSE.to_string(), named_key);
            named_keys
        };

        let entry_points = self.proof_of_stake_entry_points();

        let access_key = self
            .uref_address_generator
            .borrow_mut()
            .new_uref(AccessRights::READ_ADD_WRITE);

        let (_, proof_of_stake_hash) = self.store_contract(access_key, named_keys, entry_points);

        Ok(proof_of_stake_hash)
    }

    pub(crate) fn create_auction(&self) -> Result<ContractHash, GenesisError> {
        let locked_funds_period_millis = self.exec_config.locked_funds_period_millis();
        let auction_delay: u64 = self.exec_config.auction_delay();
        let genesis_timestamp_millis: u64 = self.exec_config.genesis_timestamp_millis();

        let mut named_keys = NamedKeys::new();

        let genesis_validators: Vec<_> = self.exec_config.get_bonded_validators().collect();

        let genesis_delegators: Vec<_> = self.exec_config.get_bonded_delegators().collect();

        // Make sure all delegators have corresponding genesis validator entries
        for (&validator_public_key, &delegator_public_key, ..) in &genesis_delegators {
            if genesis_validators
                .iter()
                .find(|genesis_validator| genesis_validator.public_key() == validator_public_key)
                .is_none()
            {
                return Err(GenesisError::OrphanedDelegator {
                    validator_public_key,
                    delegator_public_key,
                });
            }
        }

        let validators = {
            let mut validators = Bids::new();

            for genesis_validator in genesis_validators {
                let public_key = genesis_validator.public_key();
                let staked_amount = genesis_validator.staked_amount();
                debug_assert_ne!(public_key, PublicKey::System);

                let purse_uref = self.create_purse(
                    staked_amount.value(),
                    DeployHash::new(public_key.to_account_hash().value()),
                )?;
                let release_timestamp_millis =
                    genesis_timestamp_millis + locked_funds_period_millis;
<<<<<<< HEAD
                let founding_validator = Bid::locked(
                    *public_key,
                    purse_uref,
                    *staked_amount,
                    release_timestamp_millis,
                );
                validators.insert(*public_key, founding_validator);
=======
                let founding_validator = {
                    let mut bid =
                        Bid::locked(purse_uref, staked_amount.value(), release_timestamp_millis);

                    // Set up delegator entries attached to genesis validators
                    for (
                        &validator_public_key,
                        &delegator_public_key,
                        _delegator_balance,
                        &delegator_delegated_amount,
                    ) in &genesis_delegators
                    {
                        if validator_public_key == public_key {
                            let purse_uref = self.create_purse(
                                delegator_delegated_amount.value(),
                                DeployHash::new(delegator_public_key.to_account_hash().value()),
                            )?;

                            let delegator = Delegator::locked(
                                delegator_delegated_amount.value(),
                                purse_uref,
                                validator_public_key,
                                release_timestamp_millis,
                            );

                            if bid
                                .delegators_mut()
                                .insert(delegator_public_key, delegator)
                                .is_some()
                            {
                                return Err(GenesisError::DuplicatedDelegatorEntry {
                                    validator_public_key,
                                    delegator_public_key,
                                });
                            }
                        }
                    }

                    bid
                };

                validators.insert(public_key, founding_validator);
>>>>>>> acf08ab2
            }
            validators
        };

        let initial_seigniorage_recipients =
            self.initial_seigniorage_recipients(&validators, auction_delay);

        let era_id_uref = self
            .uref_address_generator
            .borrow_mut()
            .new_uref(AccessRights::READ_ADD_WRITE);
        self.tracking_copy.borrow_mut().write(
            era_id_uref.into(),
            StoredValue::CLValue(
                CLValue::from_t(INITIAL_ERA_ID)
                    .map_err(|_| GenesisError::CLValue(ERA_ID_KEY.to_string()))?,
            ),
        );
        named_keys.insert(ERA_ID_KEY.into(), era_id_uref.into());

        let era_end_timestamp_millis_uref = self
            .uref_address_generator
            .borrow_mut()
            .new_uref(AccessRights::READ_ADD_WRITE);
        self.tracking_copy.borrow_mut().write(
            era_end_timestamp_millis_uref.into(),
            StoredValue::CLValue(
                CLValue::from_t(INITIAL_ERA_END_TIMESTAMP_MILLIS)
                    .map_err(|_| GenesisError::CLValue(ERA_END_TIMESTAMP_MILLIS_KEY.to_string()))?,
            ),
        );
        named_keys.insert(
            ERA_END_TIMESTAMP_MILLIS_KEY.into(),
            era_end_timestamp_millis_uref.into(),
        );

        let initial_seigniorage_recipients_uref = self
            .uref_address_generator
            .borrow_mut()
            .new_uref(AccessRights::READ_ADD_WRITE);
        self.tracking_copy.borrow_mut().write(
            initial_seigniorage_recipients_uref.into(),
            StoredValue::CLValue(CLValue::from_t(initial_seigniorage_recipients).map_err(
                |_| GenesisError::CLValue(SEIGNIORAGE_RECIPIENTS_SNAPSHOT_KEY.to_string()),
            )?),
        );
        named_keys.insert(
            SEIGNIORAGE_RECIPIENTS_SNAPSHOT_KEY.into(),
            initial_seigniorage_recipients_uref.into(),
        );

        let bids_uref = self
            .uref_address_generator
            .borrow_mut()
            .new_uref(AccessRights::READ_ADD_WRITE);
        self.tracking_copy.borrow_mut().write(
            bids_uref.into(),
            StoredValue::CLValue(
                CLValue::from_t(validators)
                    .map_err(|_| GenesisError::CLValue(BIDS_KEY.to_string()))?,
            ),
        );
        named_keys.insert(BIDS_KEY.into(), bids_uref.into());

        let unbonding_purses_uref = self
            .uref_address_generator
            .borrow_mut()
            .new_uref(AccessRights::READ_ADD_WRITE);
        self.tracking_copy.borrow_mut().write(
            unbonding_purses_uref.into(),
            StoredValue::CLValue(
                CLValue::from_t(UnbondingPurses::new())
                    .map_err(|_| GenesisError::CLValue(UNBONDING_PURSES_KEY.to_string()))?,
            ),
        );
        named_keys.insert(UNBONDING_PURSES_KEY.into(), unbonding_purses_uref.into());

        let validator_slots = self.exec_config.validator_slots();
        let validator_slots_uref = self
            .uref_address_generator
            .borrow_mut()
            .new_uref(AccessRights::READ_ADD_WRITE);
        self.tracking_copy.borrow_mut().write(
            validator_slots_uref.into(),
            StoredValue::CLValue(
                CLValue::from_t(validator_slots)
                    .map_err(|_| GenesisError::CLValue(VALIDATOR_SLOTS_KEY.to_string()))?,
            ),
        );
        named_keys.insert(VALIDATOR_SLOTS_KEY.into(), validator_slots_uref.into());

        let auction_delay_uref = self
            .uref_address_generator
            .borrow_mut()
            .new_uref(AccessRights::READ_ADD_WRITE);
        self.tracking_copy.borrow_mut().write(
            auction_delay_uref.into(),
            StoredValue::CLValue(
                CLValue::from_t(auction_delay)
                    .map_err(|_| GenesisError::CLValue(AUCTION_DELAY_KEY.to_string()))?,
            ),
        );
        named_keys.insert(AUCTION_DELAY_KEY.into(), auction_delay_uref.into());

        let locked_funds_period_uref = self
            .uref_address_generator
            .borrow_mut()
            .new_uref(AccessRights::READ_ADD_WRITE);
        self.tracking_copy.borrow_mut().write(
            locked_funds_period_uref.into(),
            StoredValue::CLValue(
                CLValue::from_t(locked_funds_period_millis)
                    .map_err(|_| GenesisError::CLValue(LOCKED_FUNDS_PERIOD_KEY.to_string()))?,
            ),
        );
        named_keys.insert(
            LOCKED_FUNDS_PERIOD_KEY.into(),
            locked_funds_period_uref.into(),
        );

        let unbonding_delay = self.exec_config.unbonding_delay();
        let unbonding_delay_uref = self
            .uref_address_generator
            .borrow_mut()
            .new_uref(AccessRights::READ_ADD_WRITE);
        self.tracking_copy.borrow_mut().write(
            unbonding_delay_uref.into(),
            StoredValue::CLValue(
                CLValue::from_t(unbonding_delay)
                    .map_err(|_| GenesisError::CLValue(UNBONDING_DELAY_KEY.to_string()))?,
            ),
        );
        named_keys.insert(UNBONDING_DELAY_KEY.into(), unbonding_delay_uref.into());

        let entry_points = self.auction_entry_points();

        let access_key = self
            .uref_address_generator
            .borrow_mut()
            .new_uref(AccessRights::READ_ADD_WRITE);

        let (_, auction_hash) = self.store_contract(access_key, named_keys, entry_points);

        Ok(auction_hash)
    }

    pub(crate) fn create_standard_payment(&self) -> ContractHash {
        let named_keys = NamedKeys::new();

        let entry_points = self.standard_payment_entry_points();

        let access_key = self
            .uref_address_generator
            .borrow_mut()
            .new_uref(AccessRights::READ_ADD_WRITE);

        let (_, standard_payment_hash) = self.store_contract(access_key, named_keys, entry_points);

        standard_payment_hash
    }

    pub(crate) fn create_accounts(&self) -> Result<(), GenesisError> {
        let accounts = {
            let mut ret: Vec<GenesisAccount> =
                self.exec_config.accounts().to_vec().into_iter().collect();
            let system_account = GenesisAccount::system();
            ret.push(system_account);
            ret
        };

        for account in accounts {
            let account_hash = account.account_hash();
            let main_purse = self.create_purse(
                account.balance().value(),
                DeployHash::new(account_hash.value()),
            )?;

            let key = Key::Account(account_hash);
            let stored_value = StoredValue::Account(Account::create(
                account_hash,
                Default::default(),
                main_purse,
            ));

            self.tracking_copy.borrow_mut().write(key, stored_value);
        }

        Ok(())
    }

    fn initial_seigniorage_recipients(
        &self,
        validators: &BTreeMap<PublicKey, Bid>,
        auction_delay: u64,
    ) -> BTreeMap<u64, SeigniorageRecipients> {
        let initial_snapshot_range = INITIAL_ERA_ID..=INITIAL_ERA_ID + auction_delay;

        let mut seigniorage_recipients = SeigniorageRecipients::new();
        for (era_validator, founding_validator) in validators {
            seigniorage_recipients.insert(
                *era_validator,
                SeigniorageRecipient::from(founding_validator),
            );
        }

        let mut initial_seigniorage_recipients = SeigniorageRecipientsSnapshot::new();
        for era_id in initial_snapshot_range {
            initial_seigniorage_recipients.insert(era_id, seigniorage_recipients.clone());
        }
        initial_seigniorage_recipients
    }

    fn create_purse(&self, amount: U512, deploy_hash: DeployHash) -> Result<URef, GenesisError> {
        let args = runtime_args! {
            ARG_AMOUNT => amount,
        };

        let base_key = Key::Hash(self.protocol_data.mint().value());
        let mint = {
            if let StoredValue::Contract(contract) = self
                .tracking_copy
                .borrow_mut()
                .read(self.correlation_id, &base_key)
                .map_err(|_| GenesisError::InvalidMintKey)?
                .ok_or(GenesisError::MissingMintContract)?
            {
                contract
            } else {
                return Err(GenesisError::UnexpectedStoredValue);
            }
        };

        let mut named_keys = mint.named_keys().clone();

        let (_instance, mut runtime) = self
            .executor
            .create_runtime(
                self.system_module.clone(),
                EntryPointType::Contract,
                args.clone(),
                &mut named_keys,
                Default::default(),
                base_key,
                &self.virtual_system_account,
                Default::default(),
                Default::default(),
                deploy_hash,
                Gas::new(U512::MAX),
                Rc::clone(&self.hash_address_generator),
                Rc::clone(&self.uref_address_generator),
                Rc::clone(&self.transfer_address_generator),
                self.protocol_version,
                self.correlation_id,
                Rc::clone(&self.tracking_copy),
                Phase::System,
                self.protocol_data,
                Default::default(),
            )
            .map_err(|_| GenesisError::UnableToCreateRuntime)?;

        let purse_uref = runtime
            .call_contract(self.protocol_data.mint(), METHOD_MINT, args)
            .map_err(GenesisError::ExecutionError)?
            .into_t::<Result<URef, mint::Error>>()
            .map_err(|cl_value_error| GenesisError::CLValue(cl_value_error.to_string()))?
            .map_err(GenesisError::MintError)?;
        Ok(purse_uref)
    }

    fn store_contract(
        &self,
        access_key: URef,
        named_keys: NamedKeys,
        entry_points: EntryPoints,
    ) -> (ContractPackageHash, ContractHash) {
        let protocol_version = self.protocol_version;
        let contract_wasm_hash =
            ContractWasmHash::new(self.hash_address_generator.borrow_mut().new_hash_address());
        let contract_hash =
            ContractHash::new(self.hash_address_generator.borrow_mut().new_hash_address());
        let contract_package_hash =
            ContractPackageHash::new(self.hash_address_generator.borrow_mut().new_hash_address());

        let contract_wasm = ContractWasm::new(vec![]);
        let contract = Contract::new(
            contract_package_hash,
            contract_wasm_hash,
            named_keys,
            entry_points,
            protocol_version,
        );

        // Genesis contracts can be versioned contracts.
        let contract_package = {
            let mut contract_package = ContractPackage::new(
                access_key,
                ContractVersions::default(),
                DisabledVersions::default(),
                Groups::default(),
                ContractPackageStatus::default(),
            );
            contract_package.insert_contract_version(protocol_version.value().major, contract_hash);
            contract_package
        };

        self.tracking_copy.borrow_mut().write(
            contract_wasm_hash.into(),
            StoredValue::ContractWasm(contract_wasm),
        );
        self.tracking_copy
            .borrow_mut()
            .write(contract_hash.into(), StoredValue::Contract(contract));
        self.tracking_copy.borrow_mut().write(
            contract_package_hash.into(),
            StoredValue::ContractPackage(contract_package),
        );

        (contract_package_hash, contract_hash)
    }

    fn mint_entry_points(&self) -> EntryPoints {
        let mut entry_points = EntryPoints::new();

        let entry_point = EntryPoint::new(
            METHOD_MINT,
            vec![Parameter::new(ARG_AMOUNT, CLType::U512)],
            CLType::Result {
                ok: Box::new(CLType::URef),
                err: Box::new(CLType::U8),
            },
            EntryPointAccess::Public,
            EntryPointType::Contract,
        );
        entry_points.add_entry_point(entry_point);

        let entry_point = EntryPoint::new(
            METHOD_REDUCE_TOTAL_SUPPLY,
            vec![Parameter::new(ARG_AMOUNT, CLType::U512)],
            CLType::Result {
                ok: Box::new(CLType::Unit),
                err: Box::new(CLType::U8),
            },
            EntryPointAccess::Public,
            EntryPointType::Contract,
        );
        entry_points.add_entry_point(entry_point);

        let entry_point = EntryPoint::new(
            METHOD_CREATE,
            Parameters::new(),
            CLType::URef,
            EntryPointAccess::Public,
            EntryPointType::Contract,
        );
        entry_points.add_entry_point(entry_point);

        let entry_point = EntryPoint::new(
            METHOD_BALANCE,
            vec![Parameter::new(ARG_PURSE, CLType::URef)],
            CLType::Option(Box::new(CLType::U512)),
            EntryPointAccess::Public,
            EntryPointType::Contract,
        );
        entry_points.add_entry_point(entry_point);

        let entry_point = EntryPoint::new(
            METHOD_TRANSFER,
            vec![
                Parameter::new(ARG_SOURCE, CLType::URef),
                Parameter::new(ARG_TARGET, CLType::URef),
                Parameter::new(ARG_AMOUNT, CLType::U512),
                Parameter::new(ARG_ID, CLType::Option(Box::new(CLType::U64))),
            ],
            CLType::Result {
                ok: Box::new(CLType::Unit),
                err: Box::new(CLType::U8),
            },
            EntryPointAccess::Public,
            EntryPointType::Contract,
        );
        entry_points.add_entry_point(entry_point);

        let entry_point = EntryPoint::new(
            METHOD_READ_BASE_ROUND_REWARD,
            Parameters::new(),
            CLType::U512,
            EntryPointAccess::Public,
            EntryPointType::Contract,
        );
        entry_points.add_entry_point(entry_point);

        entry_points
    }

    fn proof_of_stake_entry_points(&self) -> EntryPoints {
        let mut entry_points = EntryPoints::new();

        let get_payment_purse = EntryPoint::new(
            METHOD_GET_PAYMENT_PURSE,
            vec![],
            CLType::URef,
            EntryPointAccess::Public,
            EntryPointType::Contract,
        );
        entry_points.add_entry_point(get_payment_purse);

        let set_refund_purse = EntryPoint::new(
            METHOD_SET_REFUND_PURSE,
            vec![Parameter::new(ARG_PURSE, CLType::URef)],
            CLType::Unit,
            EntryPointAccess::Public,
            EntryPointType::Contract,
        );
        entry_points.add_entry_point(set_refund_purse);

        let get_refund_purse = EntryPoint::new(
            METHOD_GET_REFUND_PURSE,
            vec![],
            CLType::Option(Box::new(CLType::URef)),
            EntryPointAccess::Public,
            EntryPointType::Contract,
        );
        entry_points.add_entry_point(get_refund_purse);

        let finalize_payment = EntryPoint::new(
            METHOD_FINALIZE_PAYMENT,
            vec![
                Parameter::new(ARG_AMOUNT, CLType::U512),
                Parameter::new(ARG_ACCOUNT, CLType::ByteArray(32)),
            ],
            CLType::Unit,
            EntryPointAccess::Public,
            EntryPointType::Contract,
        );
        entry_points.add_entry_point(finalize_payment);

        entry_points
    }

    fn auction_entry_points(&self) -> EntryPoints {
        let mut entry_points = EntryPoints::new();

        let entry_point = EntryPoint::new(
            METHOD_GET_ERA_VALIDATORS,
            vec![],
            Option::<ValidatorWeights>::cl_type(),
            EntryPointAccess::Public,
            EntryPointType::Contract,
        );
        entry_points.add_entry_point(entry_point);

        let entry_point = EntryPoint::new(
            METHOD_READ_SEIGNIORAGE_RECIPIENTS,
            vec![],
            SeigniorageRecipients::cl_type(),
            EntryPointAccess::Public,
            EntryPointType::Contract,
        );
        entry_points.add_entry_point(entry_point);

        let entry_point = EntryPoint::new(
            METHOD_ADD_BID,
            vec![
                Parameter::new(ARG_PUBLIC_KEY, AccountHash::cl_type()),
                Parameter::new(ARG_DELEGATION_RATE, DelegationRate::cl_type()),
                Parameter::new(ARG_AMOUNT, U512::cl_type()),
            ],
            U512::cl_type(),
            EntryPointAccess::Public,
            EntryPointType::Contract,
        );
        entry_points.add_entry_point(entry_point);

        let entry_point = EntryPoint::new(
            METHOD_WITHDRAW_BID,
            vec![
                Parameter::new(ARG_PUBLIC_KEY, AccountHash::cl_type()),
                Parameter::new(ARG_AMOUNT, U512::cl_type()),
            ],
            U512::cl_type(),
            EntryPointAccess::Public,
            EntryPointType::Contract,
        );
        entry_points.add_entry_point(entry_point);

        let entry_point = EntryPoint::new(
            METHOD_DELEGATE,
            vec![
                Parameter::new(ARG_DELEGATOR, PublicKey::cl_type()),
                Parameter::new(ARG_VALIDATOR, PublicKey::cl_type()),
                Parameter::new(ARG_AMOUNT, U512::cl_type()),
            ],
            U512::cl_type(),
            EntryPointAccess::Public,
            EntryPointType::Contract,
        );
        entry_points.add_entry_point(entry_point);

        let entry_point = EntryPoint::new(
            METHOD_UNDELEGATE,
            vec![
                Parameter::new(ARG_DELEGATOR, AccountHash::cl_type()),
                Parameter::new(ARG_VALIDATOR, AccountHash::cl_type()),
                Parameter::new(ARG_AMOUNT, U512::cl_type()),
            ],
            U512::cl_type(),
            EntryPointAccess::Public,
            EntryPointType::Contract,
        );
        entry_points.add_entry_point(entry_point);

        let entry_point = EntryPoint::new(
            METHOD_RUN_AUCTION,
            vec![Parameter::new(ARG_ERA_END_TIMESTAMP_MILLIS, u64::cl_type())],
            CLType::Unit,
            EntryPointAccess::Public,
            EntryPointType::Contract,
        );
        entry_points.add_entry_point(entry_point);

        let entry_point = EntryPoint::new(
            METHOD_SLASH,
            vec![],
            CLType::Unit,
            EntryPointAccess::Public,
            EntryPointType::Contract,
        );
        entry_points.add_entry_point(entry_point);

        let entry_point = EntryPoint::new(
            METHOD_DISTRIBUTE,
            vec![Parameter::new(
                ARG_REWARD_FACTORS,
                CLType::Map {
                    key: Box::new(CLType::PublicKey),
                    value: Box::new(CLType::U64),
                },
            )],
            CLType::Unit,
            EntryPointAccess::Public,
            EntryPointType::Contract,
        );
        entry_points.add_entry_point(entry_point);

        let entry_point = EntryPoint::new(
            METHOD_READ_ERA_ID,
            vec![],
            CLType::U64,
            EntryPointAccess::Public,
            EntryPointType::Contract,
        );
        entry_points.add_entry_point(entry_point);

        let entry_point = EntryPoint::new(
            METHOD_ACTIVATE_BID,
            vec![Parameter::new(ARG_VALIDATOR_PUBLIC_KEY, CLType::PublicKey)],
            CLType::Unit,
            EntryPointAccess::Public,
            EntryPointType::Contract,
        );
        entry_points.add_entry_point(entry_point);

        entry_points
    }

    fn standard_payment_entry_points(&self) -> EntryPoints {
        let mut entry_points = EntryPoints::new();

        let entry_point = EntryPoint::new(
            METHOD_PAY.to_string(),
            vec![Parameter::new(ARG_AMOUNT, CLType::U512)],
            CLType::Result {
                ok: Box::new(CLType::Unit),
                err: Box::new(CLType::U32),
            },
            EntryPointAccess::Public,
            EntryPointType::Session,
        );
        entry_points.add_entry_point(entry_point);

        entry_points
    }
}

#[cfg(test)]
mod tests {
    use super::*;

    #[test]
    fn bytesrepr_roundtrip() {
        let mut rng = rand::thread_rng();
        let genesis_account: GenesisAccount = rng.gen();
        bytesrepr::test_serialization_roundtrip(&genesis_account);
    }

    #[test]
    fn system_account_bytesrepr_roundtrip() {
        let genesis_account = GenesisAccount::system();

        bytesrepr::test_serialization_roundtrip(&genesis_account);
    }

    #[test]
    fn account_bytesrepr_roundtrip() {
        let mut rng = rand::thread_rng();
        let public_key = SecretKey::ed25519(rng.gen()).into();

        let genesis_account =
            GenesisAccount::account(public_key, Motes::new(U512::from(100)), Motes::zero());

        bytesrepr::test_serialization_roundtrip(&genesis_account);
    }

    #[test]
    fn delegator_bytesrepr_roundtrip() {
        let mut rng = rand::thread_rng();
        let validator_public_key = SecretKey::ed25519(rng.gen()).into();
        let delegator_public_key = SecretKey::ed25519(rng.gen()).into();

        let genesis_account = GenesisAccount::delegator(
            validator_public_key,
            delegator_public_key,
            Motes::new(U512::from(100)),
            Motes::zero(),
        );

        bytesrepr::test_serialization_roundtrip(&genesis_account);
    }
}<|MERGE_RESOLUTION|>--- conflicted
+++ resolved
@@ -807,18 +807,13 @@
                 )?;
                 let release_timestamp_millis =
                     genesis_timestamp_millis + locked_funds_period_millis;
-<<<<<<< HEAD
-                let founding_validator = Bid::locked(
-                    *public_key,
-                    purse_uref,
-                    *staked_amount,
-                    release_timestamp_millis,
-                );
-                validators.insert(*public_key, founding_validator);
-=======
                 let founding_validator = {
-                    let mut bid =
-                        Bid::locked(purse_uref, staked_amount.value(), release_timestamp_millis);
+                    let mut bid = Bid::locked(
+                        public_key,
+                        purse_uref,
+                        staked_amount.value(),
+                        release_timestamp_millis,
+                    );
 
                     // Set up delegator entries attached to genesis validators
                     for (
@@ -835,6 +830,7 @@
                             )?;
 
                             let delegator = Delegator::locked(
+                                delegator_public_key,
                                 delegator_delegated_amount.value(),
                                 purse_uref,
                                 validator_public_key,
@@ -858,7 +854,6 @@
                 };
 
                 validators.insert(public_key, founding_validator);
->>>>>>> acf08ab2
             }
             validators
         };
