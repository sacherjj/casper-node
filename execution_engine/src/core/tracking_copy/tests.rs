--- conflicted
+++ resolved
@@ -1024,7 +1024,6 @@
     assert!(!key_set.contains(&account_key));
 }
 
-<<<<<<< HEAD
 fn val_to_hashaddr<T: Into<U256>>(value: T) -> HashAddr {
     let mut addr = HashAddr::default();
     value.into().to_big_endian(&mut addr);
@@ -1144,7 +1143,8 @@
         "{:?}",
         result
     );
-=======
+}
+
 fn check_effect(
     tracking_copy: &TrackingCopy<InMemoryGlobalStateView>,
     key: &Key,
@@ -1361,5 +1361,4 @@
         .unwrap();
     assert!(keys.contains(&uref_1_key.normalize()));
     assert!(keys.contains(&uref_2_key.normalize()));
->>>>>>> 823bb937
 }