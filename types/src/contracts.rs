--- conflicted
+++ resolved
@@ -20,8 +20,6 @@
     CLType, ContractHash, ContractPackageHash, ContractWasmHash, Key, ProtocolVersion,
     KEY_HASH_LENGTH,
 };
-
-use serde::Serialize;
 
 /// Maximum number of distinct user groups.
 pub const MAX_GROUPS: u8 = 10;
@@ -60,12 +58,8 @@
 
 /// A (labelled) "user group". Each method of a versioned contract may be
 /// assoicated with one or more user groups which are allowed to call it.
-<<<<<<< HEAD
 #[derive(Debug, Clone, PartialEq, Eq, PartialOrd, Ord, Serialize, Deserialize)]
 #[cfg_attr(feature = "std", derive(JsonSchema))]
-=======
-#[derive(Debug, Clone, PartialEq, Eq, PartialOrd, Ord, Serialize)]
->>>>>>> 3f49435c
 pub struct Group(String);
 
 impl Group {
@@ -639,12 +633,8 @@
 
 /// Context of method execution
 #[repr(u8)]
-<<<<<<< HEAD
 #[derive(Debug, Copy, Clone, PartialEq, Eq, Serialize, Deserialize)]
 #[cfg_attr(feature = "std", derive(JsonSchema))]
-=======
-#[derive(Debug, Copy, Clone, PartialEq, Eq, Serialize)]
->>>>>>> 3f49435c
 pub enum EntryPointType {
     /// Runs as session code
     Session = 0,
@@ -687,12 +677,8 @@
 
 /// Type signature of a method. Order of arguments matter since can be
 /// referenced by index as well as name.
-<<<<<<< HEAD
 #[derive(Debug, Clone, PartialEq, Eq, Serialize, Deserialize)]
 #[cfg_attr(feature = "std", derive(JsonSchema))]
-=======
-#[derive(Debug, Clone, PartialEq, Eq, Serialize)]
->>>>>>> 3f49435c
 pub struct EntryPoint {
     name: String,
     args: Parameters,
@@ -822,12 +808,8 @@
 
 /// Enum describing the possible access control options for a contract entry
 /// point (method).
-<<<<<<< HEAD
 #[derive(Debug, Clone, PartialEq, Eq, Serialize, Deserialize)]
 #[cfg_attr(feature = "std", derive(JsonSchema))]
-=======
-#[derive(Debug, Clone, PartialEq, Eq, Serialize)]
->>>>>>> 3f49435c
 pub enum EntryPointAccess {
     /// Anyone can call this method (no access controls).
     Public,
@@ -889,12 +871,8 @@
 }
 
 /// Parameter to a method
-<<<<<<< HEAD
 #[derive(Debug, Clone, PartialEq, Eq, Serialize, Deserialize)]
 #[cfg_attr(feature = "std", derive(JsonSchema))]
-=======
-#[derive(Debug, Clone, PartialEq, Eq, Serialize)]
->>>>>>> 3f49435c
 pub struct Parameter {
     name: String,
     cl_type: CLType,
